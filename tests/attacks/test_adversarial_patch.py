# MIT License
#
# Copyright (C) The Adversarial Robustness Toolbox (ART) Authors 2018
#
# Permission is hereby granted, free of charge, to any person obtaining a copy of this software and associated
# documentation files (the "Software"), to deal in the Software without restriction, including without limitation the
# rights to use, copy, modify, merge, publish, distribute, sublicense, and/or sell copies of the Software, and to permit
# persons to whom the Software is furnished to do so, subject to the following conditions:
#
# The above copyright notice and this permission notice shall be included in all copies or substantial portions of the
# Software.
#
# THE SOFTWARE IS PROVIDED "AS IS", WITHOUT WARRANTY OF ANY KIND, EXPRESS OR IMPLIED, INCLUDING BUT NOT LIMITED TO THE
# WARRANTIES OF MERCHANTABILITY, FITNESS FOR A PARTICULAR PURPOSE AND NONINFRINGEMENT. IN NO EVENT SHALL THE
# AUTHORS OR COPYRIGHT HOLDERS BE LIABLE FOR ANY CLAIM, DAMAGES OR OTHER LIABILITY, WHETHER IN AN ACTION OF CONTRACT,
# TORT OR OTHERWISE, ARISING FROM, OUT OF OR IN CONNECTION WITH THE SOFTWARE OR THE USE OR OTHER DEALINGS IN THE
# SOFTWARE.
from __future__ import absolute_import, division, print_function, unicode_literals

import logging
import unittest

import numpy as np
import keras
import tensorflow as tf

from art.attacks.evasion.adversarial_patch.adversarial_patch import AdversarialPatch, AdversarialPatchNumpy
from art.estimators.estimator import BaseEstimator, NeuralNetworkMixin
from art.estimators.classification.classifier import ClassifierMixin

from tests.utils import TestBase, master_seed
from tests.utils import get_image_classifier_tf, get_image_classifier_kr
from tests.utils import get_tabular_classifier_kr, get_image_classifier_pt
from tests.attacks.utils import backend_test_classifier_type_check_fail

logger = logging.getLogger(__name__)


class TestAdversarialPatch(TestBase):
    """
    A unittest class for testing Adversarial Patch attack.
    """

    @classmethod
    def setUpClass(cls):
        master_seed(seed=1234)
        super().setUpClass()

        cls.n_train = 1
        cls.n_test = 1
        cls.x_train_mnist = cls.x_train_mnist[0 : cls.n_train]
        cls.y_train_mnist = cls.y_train_mnist[0 : cls.n_train]
        cls.x_test_mnist = cls.x_test_mnist[0 : cls.n_test]
        cls.y_test_mnist = cls.y_test_mnist[0 : cls.n_test]

    def setUp(self):
        master_seed(seed=1234)
        super().setUp()

    def test_tensorflow_numpy(self):
        """
        First test with the TensorFlowClassifier.
        :return:
        """
        import tensorflow as tf

        tfc, sess = get_image_classifier_tf(from_logits=True)

        attack_ap = AdversarialPatchNumpy(
            tfc, rotation_max=0.5, scale_min=0.4, scale_max=0.41, learning_rate=5.0, batch_size=10, max_iter=5,
        )

        target = np.zeros(self.x_train_mnist.shape[0])
        patch_adv, _ = attack_ap.generate(self.x_train_mnist, target, shuffle=False)

        if tf.__version__[0] == "2":
            self.assertAlmostEqual(patch_adv[8, 8, 0], 0.67151666, delta=0.05)
            self.assertAlmostEqual(patch_adv[14, 14, 0], 0.6292826, delta=0.05)
            self.assertAlmostEqual(float(np.sum(patch_adv)), 424.31439208984375, delta=1.0)
        else:
            self.assertAlmostEqual(patch_adv[8, 8, 0], 0.67151666, delta=0.05)
            self.assertAlmostEqual(patch_adv[14, 14, 0], 0.6292826, delta=0.05)
            self.assertAlmostEqual(float(np.sum(patch_adv)), 424.31439208984375, delta=1.0)

        if sess is not None:
            sess.close()

    @unittest.skipIf(int(tf.__version__.split(".")[0]) != 2, reason="Skip unittests if not TensorFlow>=2.0.")
    def test_tensorflow_v2_framework(self):
        """
        First test with the TensorFlowClassifier.
        :return:
        """
        tfc, _ = get_image_classifier_tf(from_logits=True)

        attack_ap = AdversarialPatch(
            tfc,
            rotation_max=0.5,
            scale_min=0.4,
            scale_max=0.41,
            learning_rate=5.0,
            batch_size=10,
            max_iter=10,
            patch_shape=(28, 28, 1),
        )

        target = np.zeros(self.x_train_mnist.shape[0])
        patch_adv, _ = attack_ap.generate(self.x_train_mnist, target, shuffle=False)

<<<<<<< HEAD
        if tf.__version__[0] == "2":
            self.assertAlmostEqual(patch_adv[8, 8, 0], 0.55935985, delta=0.05)
            self.assertAlmostEqual(patch_adv[14, 14, 0], 0.5917497, delta=0.05)
            self.assertAlmostEqual(float(np.sum(patch_adv)), 400.0701904296875, delta=1.0)
        else:
            self.assertAlmostEqual(patch_adv[8, 8, 0], 0.7993435, delta=0.05)
            self.assertAlmostEqual(patch_adv[14, 14, 0], 1, delta=0.05)
            self.assertAlmostEqual(float(np.sum(patch_adv)), 392.339233398, delta=1.0)

        if sess is not None:
            sess.close()
=======
        self.assertAlmostEqual(patch_adv[8, 8, 0], 0.21282613, delta=0.05)
        self.assertAlmostEqual(patch_adv[14, 14, 0], 0.5411238, delta=0.05)
        self.assertAlmostEqual(float(np.sum(patch_adv)), 378.3399658203125, delta=1.0)
>>>>>>> c5782fab

    @unittest.skipIf(
        int(keras.__version__.split(".")[0]) == 2 and int(keras.__version__.split(".")[1]) < 3,
        reason="Skip unittests if not Keras>=2.3.",
    )
    def test_keras(self):
        """
        Second test with the KerasClassifier.
        :return:
        """
        krc = get_image_classifier_kr(from_logits=True)

        attack_ap = AdversarialPatch(
            krc, rotation_max=0.5, scale_min=0.4, scale_max=0.41, learning_rate=5.0, batch_size=10, max_iter=5
        )

        target = np.zeros(self.x_train_mnist.shape[0])
        patch_adv, _ = attack_ap.generate(self.x_train_mnist, target)

        self.assertAlmostEqual(patch_adv[8, 8, 0], 0.67151666, delta=0.05)
        self.assertAlmostEqual(patch_adv[14, 14, 0], 0.6292826, delta=0.05)
        self.assertAlmostEqual(float(np.sum(patch_adv)), 424.31439208984375, delta=1.0)

    def test_pytorch(self):
        """
        Third test with the PyTorchClassifier.
        :return:
        """
        ptc = get_image_classifier_pt(from_logits=True)

        x_train = np.reshape(self.x_train_mnist, (self.n_train, 1, 28, 28)).astype(np.float32)

        attack_ap = AdversarialPatch(
            ptc, rotation_max=0.5, scale_min=0.4, scale_max=0.41, learning_rate=5.0, batch_size=10, max_iter=5
        )

        target = np.zeros(self.x_train_mnist.shape[0])
        patch_adv, _ = attack_ap.generate(x_train, target)

<<<<<<< HEAD
        self.assertAlmostEqual(patch_adv[0, 8, 8], 0.5581951, delta=0.05)
        self.assertAlmostEqual(patch_adv[0, 14, 14], 0.5420919, delta=0.05)
        self.assertAlmostEqual(float(np.sum(patch_adv)), 401.57159423828125, delta=1.0)
=======
        self.assertAlmostEqual(patch_adv[0, 8, 8], 0.6715167, delta=0.05)
        self.assertAlmostEqual(patch_adv[0, 14, 14], 0.6292826, delta=0.05)
        self.assertAlmostEqual(float(np.sum(patch_adv)), 424.31439208984375, delta=1.0)
>>>>>>> c5782fab

    def test_failure_feature_vectors(self):
        attack_params = {
            "rotation_max": 22.5,
            "scale_min": 0.1,
            "scale_max": 1.0,
            "learning_rate": 5.0,
            "number_of_steps": 5,
            "batch_size": 10,
        }
        classifier = get_tabular_classifier_kr()
        classifier._clip_values = (0, 1)

        # Assert that value error is raised for feature vectors
        with self.assertRaises(ValueError) as context:
            _ = AdversarialPatch(classifier=classifier)

        self.assertIn(
            "Unexpected input_shape in estimator detected. AdversarialPatch is expecting images or videos as input.",
            str(context.exception),
        )

    def test_classifier_type_check_fail(self):
        backend_test_classifier_type_check_fail(AdversarialPatch, [BaseEstimator, NeuralNetworkMixin, ClassifierMixin])


if __name__ == "__main__":
    unittest.main()<|MERGE_RESOLUTION|>--- conflicted
+++ resolved
@@ -107,23 +107,9 @@
         target = np.zeros(self.x_train_mnist.shape[0])
         patch_adv, _ = attack_ap.generate(self.x_train_mnist, target, shuffle=False)
 
-<<<<<<< HEAD
-        if tf.__version__[0] == "2":
-            self.assertAlmostEqual(patch_adv[8, 8, 0], 0.55935985, delta=0.05)
-            self.assertAlmostEqual(patch_adv[14, 14, 0], 0.5917497, delta=0.05)
-            self.assertAlmostEqual(float(np.sum(patch_adv)), 400.0701904296875, delta=1.0)
-        else:
-            self.assertAlmostEqual(patch_adv[8, 8, 0], 0.7993435, delta=0.05)
-            self.assertAlmostEqual(patch_adv[14, 14, 0], 1, delta=0.05)
-            self.assertAlmostEqual(float(np.sum(patch_adv)), 392.339233398, delta=1.0)
-
-        if sess is not None:
-            sess.close()
-=======
         self.assertAlmostEqual(patch_adv[8, 8, 0], 0.21282613, delta=0.05)
         self.assertAlmostEqual(patch_adv[14, 14, 0], 0.5411238, delta=0.05)
         self.assertAlmostEqual(float(np.sum(patch_adv)), 378.3399658203125, delta=1.0)
->>>>>>> c5782fab
 
     @unittest.skipIf(
         int(keras.__version__.split(".")[0]) == 2 and int(keras.__version__.split(".")[1]) < 3,
@@ -163,15 +149,9 @@
         target = np.zeros(self.x_train_mnist.shape[0])
         patch_adv, _ = attack_ap.generate(x_train, target)
 
-<<<<<<< HEAD
-        self.assertAlmostEqual(patch_adv[0, 8, 8], 0.5581951, delta=0.05)
-        self.assertAlmostEqual(patch_adv[0, 14, 14], 0.5420919, delta=0.05)
-        self.assertAlmostEqual(float(np.sum(patch_adv)), 401.57159423828125, delta=1.0)
-=======
         self.assertAlmostEqual(patch_adv[0, 8, 8], 0.6715167, delta=0.05)
         self.assertAlmostEqual(patch_adv[0, 14, 14], 0.6292826, delta=0.05)
         self.assertAlmostEqual(float(np.sum(patch_adv)), 424.31439208984375, delta=1.0)
->>>>>>> c5782fab
 
     def test_failure_feature_vectors(self):
         attack_params = {
