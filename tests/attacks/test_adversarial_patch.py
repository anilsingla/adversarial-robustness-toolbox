# MIT License
#
# Copyright (C) IBM Corporation 2018
#
# Permission is hereby granted, free of charge, to any person obtaining a copy of this software and associated
# documentation files (the "Software"), to deal in the Software without restriction, including without limitation the
# rights to use, copy, modify, merge, publish, distribute, sublicense, and/or sell copies of the Software, and to permit
# persons to whom the Software is furnished to do so, subject to the following conditions:
#
# The above copyright notice and this permission notice shall be included in all copies or substantial portions of the
# Software.
#
# THE SOFTWARE IS PROVIDED "AS IS", WITHOUT WARRANTY OF ANY KIND, EXPRESS OR IMPLIED, INCLUDING BUT NOT LIMITED TO THE
# WARRANTIES OF MERCHANTABILITY, FITNESS FOR A PARTICULAR PURPOSE AND NONINFRINGEMENT. IN NO EVENT SHALL THE
# AUTHORS OR COPYRIGHT HOLDERS BE LIABLE FOR ANY CLAIM, DAMAGES OR OTHER LIABILITY, WHETHER IN AN ACTION OF CONTRACT,
# TORT OR OTHERWISE, ARISING FROM, OUT OF OR IN CONNECTION WITH THE SOFTWARE OR THE USE OR OTHER DEALINGS IN THE
# SOFTWARE.
from __future__ import absolute_import, division, print_function, unicode_literals

import logging
import unittest

import keras.backend as k
import numpy as np
import tensorflow as tf

from art.attacks import AdversarialPatch
from art.utils import load_mnist, master_seed
from art.utils_test import get_classifier_tf, get_classifier_kr, get_classifier_pt

logger = logging.getLogger('testLogger')

BATCH_SIZE = 10
NB_TRAIN = 10
NB_TEST = 10


class TestAdversarialPatch(unittest.TestCase):
    """
    A unittest class for testing Adversarial Patch attack.
    """

    @classmethod
    def setUpClass(cls):
        # Get MNIST
        (x_train, y_train), (x_test, y_test), _, _ = load_mnist()
        x_train, y_train = x_train[:NB_TRAIN], y_train[:NB_TRAIN]
        x_test, y_test = x_test[:NB_TEST], y_test[:NB_TEST]
        cls.mnist = (x_train, y_train), (x_test, y_test)

    def setUp(self):
        # Set master seed
        master_seed(1234)

    def test_tfclassifier(self):
        """
        First test with the TFClassifier.
        :return:
        """
        # Build TFClassifier
        tfc, sess = get_classifier_tf()

        # Get MNIST
        (x_train, _), (_, _) = self.mnist

        # Attack
        attack_ap = AdversarialPatch(tfc, rotation_max=22.5, scale_min=0.1, scale_max=1.0, learning_rate=5.0,
                                     batch_size=10, max_iter=500)
        patch_adv, _ = attack_ap.generate(x_train)

<<<<<<< HEAD
        self.assertAlmostEqual(patch_adv[8, 8, 0], -3.1106631027725005, delta=.1)
        self.assertAlmostEqual(patch_adv[14, 14, 0], 18.101, delta=.1)
        self.assertAlmostEqual(np.sum(patch_adv), 624.867, delta=.1)
=======
        self.assertLess(patch_adv[8, 8, 0] - (-3.1106631027725005), 0.01)
        self.assertLess(patch_adv[14, 14, 0] - 18.954278294246386, 0.01)
        self.assertLess(np.sum(patch_adv) - 794.2447019737851, 0.01)
>>>>>>> e7e2a348

        sess.close()
        tf.reset_default_graph()

    def test_krclassifier(self):
        """
        Second test with the KerasClassifier.
        :return:
        """
        # Build KerasClassifier
        krc, _ = get_classifier_kr()

        # Get MNIST
        (x_train, _), (_, _) = self.mnist

        # Attack
        attack_ap = AdversarialPatch(krc, rotation_max=22.5, scale_min=0.1, scale_max=1.0, learning_rate=5.0,
                                     batch_size=10, max_iter=500)
        patch_adv, _ = attack_ap.generate(x_train)

<<<<<<< HEAD
        self.assertAlmostEqual(patch_adv[8, 8, 0], -3.336, delta=.1)
        self.assertAlmostEqual(patch_adv[14, 14, 0], 18.574, delta=.1)
        self.assertAlmostEqual(np.sum(patch_adv), 1054.587, delta=.1)
=======
        self.assertLess(patch_adv[8, 8, 0] - (-3.2501425017774923), 0.01)
        self.assertLess(patch_adv[14, 14, 0] - 20.48400094881169, 0.01)
        self.assertLess(np.sum(patch_adv) - 1764.7681744376168, 0.01)
>>>>>>> e7e2a348

        k.clear_session()

    def test_ptclassifier(self):
        """
        Third test with the PyTorchClassifier.
        :return:
        """
        # Build PyTorchClassifier
        ptc = get_classifier_pt()

        # Get MNIST
        (x_train, _), (_, _) = self.mnist
        x_train = np.swapaxes(x_train, 1, 3)

        # Attack
        attack_ap = AdversarialPatch(ptc, rotation_max=22.5, scale_min=0.1, scale_max=1.0, learning_rate=5.0,
                                     batch_size=10, max_iter=500)
        patch_adv, _ = attack_ap.generate(x_train)

<<<<<<< HEAD
        self.assertAlmostEqual(patch_adv[0, 8, 8], -3.143605902784875, delta=.1)
        self.assertAlmostEqual(patch_adv[0, 14, 14], 19.790434152473054, delta=.1)
        self.assertAlmostEqual(np.sum(patch_adv), 382.163, delta=.1)
=======
        self.assertLess(patch_adv[0, 8, 8] - (-3.1423605902784875), 0.01)
        self.assertLess(patch_adv[0, 14, 14] - 19.790434152473054, 0.01)
        self.assertLess(np.sum(patch_adv) - 383.5670772794207, 0.01)
>>>>>>> e7e2a348

    def test_failure_feature_vectors(self):
        attack_params = {"rotation_max": 22.5, "scale_min": 0.1, "scale_max": 1.0,
                         "learning_rate": 5.0, "number_of_steps": 5, "batch_size": 10}
        attack = AdversarialPatch(classifier=None)
        attack.set_params(**attack_params)
        data = np.random.rand(10, 4)

        # Assert that value error is raised for feature vectors
        with self.assertRaises(ValueError) as context:
            attack.generate(data)

        self.assertIn('Feature vectors detected.', str(context.exception))


if __name__ == '__main__':
    unittest.main()<|MERGE_RESOLUTION|>--- conflicted
+++ resolved
@@ -68,15 +68,9 @@
                                      batch_size=10, max_iter=500)
         patch_adv, _ = attack_ap.generate(x_train)
 
-<<<<<<< HEAD
         self.assertAlmostEqual(patch_adv[8, 8, 0], -3.1106631027725005, delta=.1)
         self.assertAlmostEqual(patch_adv[14, 14, 0], 18.101, delta=.1)
         self.assertAlmostEqual(np.sum(patch_adv), 624.867, delta=.1)
-=======
-        self.assertLess(patch_adv[8, 8, 0] - (-3.1106631027725005), 0.01)
-        self.assertLess(patch_adv[14, 14, 0] - 18.954278294246386, 0.01)
-        self.assertLess(np.sum(patch_adv) - 794.2447019737851, 0.01)
->>>>>>> e7e2a348
 
         sess.close()
         tf.reset_default_graph()
@@ -97,15 +91,9 @@
                                      batch_size=10, max_iter=500)
         patch_adv, _ = attack_ap.generate(x_train)
 
-<<<<<<< HEAD
         self.assertAlmostEqual(patch_adv[8, 8, 0], -3.336, delta=.1)
         self.assertAlmostEqual(patch_adv[14, 14, 0], 18.574, delta=.1)
         self.assertAlmostEqual(np.sum(patch_adv), 1054.587, delta=.1)
-=======
-        self.assertLess(patch_adv[8, 8, 0] - (-3.2501425017774923), 0.01)
-        self.assertLess(patch_adv[14, 14, 0] - 20.48400094881169, 0.01)
-        self.assertLess(np.sum(patch_adv) - 1764.7681744376168, 0.01)
->>>>>>> e7e2a348
 
         k.clear_session()
 
@@ -126,15 +114,9 @@
                                      batch_size=10, max_iter=500)
         patch_adv, _ = attack_ap.generate(x_train)
 
-<<<<<<< HEAD
         self.assertAlmostEqual(patch_adv[0, 8, 8], -3.143605902784875, delta=.1)
         self.assertAlmostEqual(patch_adv[0, 14, 14], 19.790434152473054, delta=.1)
         self.assertAlmostEqual(np.sum(patch_adv), 382.163, delta=.1)
-=======
-        self.assertLess(patch_adv[0, 8, 8] - (-3.1423605902784875), 0.01)
-        self.assertLess(patch_adv[0, 14, 14] - 19.790434152473054, 0.01)
-        self.assertLess(np.sum(patch_adv) - 383.5670772794207, 0.01)
->>>>>>> e7e2a348
 
     def test_failure_feature_vectors(self):
         attack_params = {"rotation_max": 22.5, "scale_min": 0.1, "scale_max": 1.0,
