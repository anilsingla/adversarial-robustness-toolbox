# MIT License
#
# Copyright (C) The Adversarial Robustness Toolbox (ART) Authors 2023
#
# Permission is hereby granted, free of charge, to any person obtaining a copy of this software and associated
# documentation files (the "Software"), to deal in the Software without restriction, including without limitation the
# rights to use, copy, modify, merge, publish, distribute, sublicense, and/or sell copies of the Software, and to permit
# persons to whom the Software is furnished to do so, subject to the following conditions:
#
# The above copyright notice and this permission notice shall be included in all copies or substantial portions of the
# Software.
#
# THE SOFTWARE IS PROVIDED "AS IS", WITHOUT WARRANTY OF ANY KIND, EXPRESS OR IMPLIED, INCLUDING BUT NOT LIMITED TO THE
# WARRANTIES OF MERCHANTABILITY, FITNESS FOR A PARTICULAR PURPOSE AND NONINFRINGEMENT. IN NO EVENT SHALL THE
# AUTHORS OR COPYRIGHT HOLDERS BE LIABLE FOR ANY CLAIM, DAMAGES OR OTHER LIABILITY, WHETHER IN AN ACTION OF CONTRACT,
# TORT OR OTHERWISE, ARISING FROM, OUT OF OR IN CONNECTION WITH THE SOFTWARE OR THE USE OR OTHER DEALINGS IN THE
# SOFTWARE.
from __future__ import absolute_import, division, print_function, unicode_literals

import pytest
import logging
import numpy as np

from art.defences.trainer import AdversarialTrainerAWPPyTorch
from art.attacks.evasion import ProjectedGradientDescent


@pytest.fixture()
def get_adv_trainer_awppgd(framework, image_dl_estimator):
    def _get_adv_trainer_awppgd():

        if framework == "keras":
            trainer = None
        if framework == "tensorflow":
            trainer = None
        if framework == "pytorch":
            classifier, _ = image_dl_estimator(from_logits=True)
            proxy_classifier, _ = image_dl_estimator(from_logits=True)
            attack = ProjectedGradientDescent(
                classifier,
                norm=np.inf,
                eps=0.2,
                eps_step=0.01,
                max_iter=20,
                targeted=False,
                num_random_init=1,
                batch_size=16,
                verbose=False,
            )
            trainer = AdversarialTrainerAWPPyTorch(
                classifier, proxy_classifier, attack, mode="PGD", gamma=0.01, beta=6.0, warmup=0
            )
        if framework == "scikitlearn":
            trainer = None

        return trainer

    return _get_adv_trainer_awppgd


@pytest.fixture()
def get_adv_trainer_awptrades(framework, image_dl_estimator):
    def _get_adv_trainer_awptrades():

        if framework == "keras":
            trainer = None
        if framework == "tensorflow":
            trainer = None
        if framework == "pytorch":
            classifier, _ = image_dl_estimator(from_logits=True)
            proxy_classifier, _ = image_dl_estimator(from_logits=True)
            attack = ProjectedGradientDescent(
                classifier,
                norm=np.inf,
<<<<<<< HEAD
                eps=0.1,
                eps_step=0.01,
                max_iter=5,
                targeted=False,
                num_random_init=0,
                batch_size=16,
=======
                eps=0.2,
                eps_step=0.02,
                max_iter=5,
                targeted=False,
                num_random_init=0,
                batch_size=128,
>>>>>>> 879d6149
                verbose=False,
            )
            trainer = AdversarialTrainerAWPPyTorch(
                classifier, proxy_classifier, attack, mode="TRADES", gamma=0.01, beta=6.0, warmup=0
            )
        if framework == "scikitlearn":
            trainer = None

        return trainer

    return _get_adv_trainer_awptrades


@pytest.fixture()
def fix_get_mnist_subset(get_mnist_dataset):
    (x_train_mnist, y_train_mnist), (x_test_mnist, y_test_mnist) = get_mnist_dataset
    n_train = 100
    n_test = 100
    yield x_train_mnist[:n_train], y_train_mnist[:n_train], x_test_mnist[:n_test], y_test_mnist[:n_test]


@pytest.mark.only_with_platform("pytorch")
@pytest.mark.parametrize("label_format", ["one_hot", "numerical"])
def test_adversarial_trainer_awppgd_pytorch_fit_and_predict(get_adv_trainer_awppgd, fix_get_mnist_subset, label_format):
    (x_train_mnist, y_train_mnist, x_test_mnist, y_test_mnist) = fix_get_mnist_subset
    x_test_mnist_original = x_test_mnist.copy()

    if label_format == "one_hot":
        assert y_train_mnist.shape[-1] == 10
        assert y_test_mnist.shape[-1] == 10
    if label_format == "numerical":
        y_train_mnist = np.argmax(y_train_mnist, axis=1)
        y_test_mnist = np.argmax(y_test_mnist, axis=1)

    trainer = get_adv_trainer_awppgd()
    if trainer is None:
        logging.warning("Couldn't perform  this test because no trainer is defined for this framework configuration")
        return

    predictions = np.argmax(trainer.predict(x_test_mnist), axis=1)

    if label_format == "one_hot":
        accuracy = np.sum(predictions == np.argmax(y_test_mnist, axis=1)) / x_test_mnist.shape[0]
    else:
        accuracy = np.sum(predictions == y_test_mnist) / x_test_mnist.shape[0]

    trainer.fit(x_train_mnist, y_train_mnist, nb_epochs=40)
    predictions_new = np.argmax(trainer.predict(x_test_mnist), axis=1)

    if label_format == "one_hot":
        accuracy_new = np.sum(predictions_new == np.argmax(y_test_mnist, axis=1)) / x_test_mnist.shape[0]
    else:
        accuracy_new = np.sum(predictions_new == y_test_mnist) / x_test_mnist.shape[0]

    np.testing.assert_array_almost_equal(
        float(np.mean(x_test_mnist_original - x_test_mnist)),
        0.0,
        decimal=4,
    )

    assert accuracy == 0.32
    assert accuracy_new > 0.32

    trainer.fit(x_train_mnist, y_train_mnist, nb_epochs=5, validation_data=(x_train_mnist, y_train_mnist))


@pytest.mark.only_with_platform("pytorch")
@pytest.mark.parametrize("label_format", ["one_hot", "numerical"])
def test_adversarial_trainer_awptrades_pytorch_fit_and_predict(
    get_adv_trainer_awptrades, fix_get_mnist_subset, label_format
):
    (x_train_mnist, y_train_mnist, x_test_mnist, y_test_mnist) = fix_get_mnist_subset
    x_test_mnist_original = x_test_mnist.copy()

    if label_format == "one_hot":
        assert y_train_mnist.shape[-1] == 10
        assert y_test_mnist.shape[-1] == 10
    if label_format == "numerical":
        y_train_mnist = np.argmax(y_train_mnist, axis=1)
        y_test_mnist = np.argmax(y_test_mnist, axis=1)

    trainer = get_adv_trainer_awptrades()
    if trainer is None:
        logging.warning("Couldn't perform  this test because no trainer is defined for this framework configuration")
        return

    predictions = np.argmax(trainer.predict(x_test_mnist), axis=1)

    if label_format == "one_hot":
        accuracy = np.sum(predictions == np.argmax(y_test_mnist, axis=1)) / x_test_mnist.shape[0]
    else:
        accuracy = np.sum(predictions == y_test_mnist) / x_test_mnist.shape[0]

    trainer.fit(x_train_mnist, y_train_mnist, nb_epochs=5)
    predictions_new = np.argmax(trainer.predict(x_test_mnist), axis=1)

    if label_format == "one_hot":
        accuracy_new = np.sum(predictions_new == np.argmax(y_test_mnist, axis=1)) / x_test_mnist.shape[0]
    else:
        accuracy_new = np.sum(predictions_new == y_test_mnist) / x_test_mnist.shape[0]

    np.testing.assert_array_almost_equal(
        float(np.mean(x_test_mnist_original - x_test_mnist)),
        0.0,
        decimal=4,
    )

    assert accuracy == 0.32
    assert accuracy_new > 0.32

    trainer.fit(x_train_mnist, y_train_mnist, nb_epochs=5, validation_data=(x_train_mnist, y_train_mnist))


@pytest.mark.only_with_platform("pytorch")
@pytest.mark.parametrize("label_format", ["one_hot", "numerical"])
def test_adversarial_trainer_awppgd_pytorch_fit_generator_and_predict(
    get_adv_trainer_awppgd, fix_get_mnist_subset, image_data_generator, label_format
):
    (x_train_mnist, y_train_mnist, x_test_mnist, y_test_mnist) = fix_get_mnist_subset
    x_test_mnist_original = x_test_mnist.copy()

    if label_format == "one_hot":
        assert y_train_mnist.shape[-1] == 10
        assert y_test_mnist.shape[-1] == 10
    if label_format == "numerical":
        y_test_mnist = np.argmax(y_test_mnist, axis=1)

    generator = image_data_generator()

    trainer = get_adv_trainer_awppgd()
    if trainer is None:
        logging.warning("Couldn't perform  this test because no trainer is defined for this framework configuration")
        return

    predictions = np.argmax(trainer.predict(x_test_mnist), axis=1)

    if label_format == "one_hot":
        accuracy = np.sum(predictions == np.argmax(y_test_mnist, axis=1)) / x_test_mnist.shape[0]
    else:
        accuracy = np.sum(predictions == y_test_mnist) / x_test_mnist.shape[0]

    trainer.fit_generator(generator=generator, nb_epochs=5)
    predictions_new = np.argmax(trainer.predict(x_test_mnist), axis=1)

    if label_format == "one_hot":
        accuracy_new = np.sum(predictions_new == np.argmax(y_test_mnist, axis=1)) / x_test_mnist.shape[0]
    else:
        accuracy_new = np.sum(predictions_new == y_test_mnist) / x_test_mnist.shape[0]

    np.testing.assert_array_almost_equal(
        float(np.mean(x_test_mnist_original - x_test_mnist)),
        0.0,
        decimal=4,
    )

    assert accuracy == 0.32
    assert accuracy_new > 0.32

    trainer.fit_generator(generator=generator, nb_epochs=2, validation_data=(x_train_mnist, y_train_mnist))


@pytest.mark.only_with_platform("pytorch")
@pytest.mark.parametrize("label_format", ["one_hot", "numerical"])
def test_adversarial_trainer_awptrades_pytorch_fit_generator_and_predict(
    get_adv_trainer_awptrades, fix_get_mnist_subset, image_data_generator, label_format
):
    (x_train_mnist, y_train_mnist, x_test_mnist, y_test_mnist) = fix_get_mnist_subset
    x_test_mnist_original = x_test_mnist.copy()

    if label_format == "one_hot":
        assert y_train_mnist.shape[-1] == 10
        assert y_test_mnist.shape[-1] == 10
    if label_format == "numerical":
        y_test_mnist = np.argmax(y_test_mnist, axis=1)

    generator = image_data_generator()

    trainer = get_adv_trainer_awptrades()
    if trainer is None:
        logging.warning("Couldn't perform  this test because no trainer is defined for this framework configuration")
        return

    predictions = np.argmax(trainer.predict(x_test_mnist), axis=1)

    if label_format == "one_hot":
        accuracy = np.sum(predictions == np.argmax(y_test_mnist, axis=1)) / x_test_mnist.shape[0]
    else:
        accuracy = np.sum(predictions == y_test_mnist) / x_test_mnist.shape[0]

    trainer.fit_generator(generator=generator, nb_epochs=5)
    predictions_new = np.argmax(trainer.predict(x_test_mnist), axis=1)

    if label_format == "one_hot":
        accuracy_new = np.sum(predictions_new == np.argmax(y_test_mnist, axis=1)) / x_test_mnist.shape[0]
    else:
        accuracy_new = np.sum(predictions_new == y_test_mnist) / x_test_mnist.shape[0]

    np.testing.assert_array_almost_equal(
        float(np.mean(x_test_mnist_original - x_test_mnist)),
        0.0,
        decimal=4,
    )

    assert accuracy == 0.32
    assert accuracy_new > 0.32

    trainer.fit_generator(generator=generator, nb_epochs=2, validation_data=(x_train_mnist, y_train_mnist))<|MERGE_RESOLUTION|>--- conflicted
+++ resolved
@@ -72,21 +72,12 @@
             attack = ProjectedGradientDescent(
                 classifier,
                 norm=np.inf,
-<<<<<<< HEAD
                 eps=0.1,
                 eps_step=0.01,
                 max_iter=5,
                 targeted=False,
                 num_random_init=0,
                 batch_size=16,
-=======
-                eps=0.2,
-                eps_step=0.02,
-                max_iter=5,
-                targeted=False,
-                num_random_init=0,
-                batch_size=128,
->>>>>>> 879d6149
                 verbose=False,
             )
             trainer = AdversarialTrainerAWPPyTorch(
