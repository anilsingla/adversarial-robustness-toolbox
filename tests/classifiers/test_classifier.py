from __future__ import absolute_import, division, print_function, unicode_literals

import logging
import unittest

import numpy as np

from art.classifiers import Classifier, ClassifierNeuralNetwork, ClassifierGradients
from art.utils import master_seed

logger = logging.getLogger('testLogger')


class ClassifierInstance(Classifier):
    def __init__(self):
        super(ClassifierInstance, self).__init__()

    def fit(self, x, y, **kwargs):
        pass

    def predict(self, x):
        pass

    def save(self, filename, path=None):
        pass


class ClassifierNeuralNetworkInstance(ClassifierNeuralNetwork, ClassifierGradients, Classifier):
    def __init__(self, clip_values, channel_index=1):
        super(ClassifierNeuralNetworkInstance, self).__init__(clip_values=clip_values, channel_index=channel_index)

<<<<<<< HEAD
    def class_gradient(self, x, label=None, **kwargs):
=======
    def class_gradient(self, x, label=None):
>>>>>>> 78bb622f
        pass

    def fit(self, x, y, batch_size=128, nb_epochs=20, **kwargs):
        pass

    def get_activations(self, x, layer, batch_size):
        pass

    def loss_gradient(self, x, y, **kwargs):
        pass

<<<<<<< HEAD
    def predict(self, x, logits=False, batch_size=128, **kwargs):
=======
    def predict(self, x, batch_size=128):
>>>>>>> 78bb622f
        pass

    def save(self, filename, path=None):
        pass

    def layer_names(self):
        pass

    def set_learning_phase(self, train):
        pass


class TestClassifier(unittest.TestCase):
    def setUp(self):
        master_seed(1234)

    def test_preprocessing_normalisation(self):
        classifier = ClassifierInstance()

        x = np.random.rand(100, 200)
        new_x = classifier._apply_preprocessing_standardisation(x)
        self.assertEqual(np.sum(x - new_x), 0)

    def test_repr(self):
        classifier = ClassifierInstance()

        repr_ = repr(classifier)
        self.assertIn('ClassifierInstance', repr_)
        self.assertIn('clip_values=None', repr_)
        self.assertIn('defences=None', repr_)
        self.assertIn('preprocessing=None', repr_)


class TestClassifierNeuralNetwork(unittest.TestCase):
    def setUp(self):
        master_seed(1234)

    def test_preprocessing_normalisation(self):
        classifier = ClassifierNeuralNetworkInstance((0, 1))

        x = np.random.rand(100, 200)
        new_x = classifier._apply_preprocessing_standardisation(x)
        self.assertEqual(np.sum(x - new_x), 0)

    def test_repr(self):
        classifier = ClassifierNeuralNetworkInstance((0, 1))

        repr_ = repr(classifier)

        print(repr_)

        self.assertIn('ClassifierNeuralNetworkInstance', repr_)
        self.assertIn('channel_index=1', repr_)
        self.assertIn('clip_values=(0, 1)', repr_)
        self.assertIn('defences=None', repr_)
        self.assertIn('preprocessing=None', repr_)<|MERGE_RESOLUTION|>--- conflicted
+++ resolved
@@ -29,11 +29,7 @@
     def __init__(self, clip_values, channel_index=1):
         super(ClassifierNeuralNetworkInstance, self).__init__(clip_values=clip_values, channel_index=channel_index)
 
-<<<<<<< HEAD
     def class_gradient(self, x, label=None, **kwargs):
-=======
-    def class_gradient(self, x, label=None):
->>>>>>> 78bb622f
         pass
 
     def fit(self, x, y, batch_size=128, nb_epochs=20, **kwargs):
@@ -45,11 +41,7 @@
     def loss_gradient(self, x, y, **kwargs):
         pass
 
-<<<<<<< HEAD
-    def predict(self, x, logits=False, batch_size=128, **kwargs):
-=======
-    def predict(self, x, batch_size=128):
->>>>>>> 78bb622f
+    def predict(self, x, batch_size=128, **kwargs):
         pass
 
     def save(self, filename, path=None):
