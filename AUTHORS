--- conflicted
+++ resolved
@@ -10,8 +10,5 @@
 - Intel Corporation
 - University of Chicago
 - The MITRE Corporation
-<<<<<<< HEAD
-- Rensselaer Polytechnic Institute (RPI)
-=======
 - AGH University of Science and Technology
->>>>>>> 80476fc5
+- Rensselaer Polytechnic Institute (RPI)