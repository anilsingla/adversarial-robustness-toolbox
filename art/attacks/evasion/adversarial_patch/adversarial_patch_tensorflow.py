--- conflicted
+++ resolved
@@ -482,13 +482,8 @@
         )
 
     def _check_mask(self, mask: np.ndarray, x: np.ndarray) -> np.ndarray:
-<<<<<<< HEAD
-        if mask is not None and (
+        if mask is not None and (  # pragma: no cover
             (mask.dtype != bool)
-=======
-        if mask is not None and (  # pragma: no cover
-            (mask.dtype != np.bool)
->>>>>>> 2fadf9bb
             or not (mask.shape[0] == 1 or mask.shape[0] == x.shape[0])
             or not (mask.shape[1] == x.shape[self.i_h + 1] and mask.shape[2] == x.shape[self.i_w + 1])
         ):
