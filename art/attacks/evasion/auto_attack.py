# MIT License
#
# Copyright (C) The Adversarial Robustness Toolbox (ART) Authors 2020
#
# Permission is hereby granted, free of charge, to any person obtaining a copy of this software and associated
# documentation files (the "Software"), to deal in the Software without restriction, including without limitation the
# rights to use, copy, modify, merge, publish, distribute, sublicense, and/or sell copies of the Software, and to permit
# persons to whom the Software is furnished to do so, subject to the following conditions:
#
# The above copyright notice and this permission notice shall be included in all copies or substantial portions of the
# Software.
#
# THE SOFTWARE IS PROVIDED "AS IS", WITHOUT WARRANTY OF ANY KIND, EXPRESS OR IMPLIED, INCLUDING BUT NOT LIMITED TO THE
# WARRANTIES OF MERCHANTABILITY, FITNESS FOR A PARTICULAR PURPOSE AND NONINFRINGEMENT. IN NO EVENT SHALL THE
# AUTHORS OR COPYRIGHT HOLDERS BE LIABLE FOR ANY CLAIM, DAMAGES OR OTHER LIABILITY, WHETHER IN AN ACTION OF CONTRACT,
# TORT OR OTHERWISE, ARISING FROM, OUT OF OR IN CONNECTION WITH THE SOFTWARE OR THE USE OR OTHER DEALINGS IN THE
# SOFTWARE.
"""
This module implements the `AutoAttack` attack.

| Paper link: https://arxiv.org/abs/2003.01690
"""
import logging
from copy import deepcopy
from typing import TYPE_CHECKING, List, Optional, Tuple, Union

import numpy as np

from art.attacks.attack import EvasionAttack
from art.attacks.evasion.auto_projected_gradient_descent import AutoProjectedGradientDescent
from art.attacks.evasion.deepfool import DeepFool
from art.attacks.evasion.square_attack import SquareAttack
from art.config import ART_NUMPY_DTYPE
from art.estimators.classification.classifier import ClassifierMixin
from art.estimators.estimator import BaseEstimator
from art.utils import check_and_transform_label_format, get_labels_np_array

if TYPE_CHECKING:
    from art.utils import CLASSIFIER_TYPE

logger = logging.getLogger(__name__)


class AutoAttack(EvasionAttack):
    """
    Implementation of the `AutoAttack` attack.

    | Paper link: https://arxiv.org/abs/2003.01690
    """

    attack_params = EvasionAttack.attack_params + [
        "norm",
        "eps",
        "eps_step",
        "attacks",
        "batch_size",
        "estimator_orig",
        "targeted",
        "parallel",
    ]

    _estimator_requirements = (BaseEstimator, ClassifierMixin)

    def __init__(
        self,
        estimator: "CLASSIFIER_TYPE",
        norm: Union[int, float, str] = np.inf,
        eps: float = 0.3,
        eps_step: float = 0.1,
        attacks: Optional[List[EvasionAttack]] = None,
        batch_size: int = 32,
        estimator_orig: Optional["CLASSIFIER_TYPE"] = None,
        targeted: bool = False,
        parallel: bool = False,
    ):
        """
        Create a :class:`.AutoAttack` instance.

        :param estimator: An trained estimator.
        :param norm: The norm of the adversarial perturbation. Possible values: "inf", np.inf, 1 or 2.
        :param eps: Maximum perturbation that the attacker can introduce.
        :param eps_step: Attack step size (input variation) at each iteration.
        :param attacks: The list of `art.attacks.EvasionAttack` attacks to be used for AutoAttack. If it is `None` or
                        empty the standard attacks (PGD, APGD-ce, APGD-dlr, DeepFool, Square) will be used.
        :param batch_size: Size of the batch on which adversarial samples are generated.
        :param estimator_orig: Original estimator to be attacked by adversarial examples.
        :param targeted: If False run only untargeted attacks, if True also run targeted attacks against each possible
                         target.
        :param parallel: If True run attacks in parallel.
        """
        super().__init__(estimator=estimator)

        if attacks is None or not attacks:
            attacks = []
            attacks.append(
                AutoProjectedGradientDescent(
                    estimator=estimator,  # type: ignore
                    norm=norm,
                    eps=eps,
                    eps_step=eps_step,
                    max_iter=100,
                    targeted=False,
                    nb_random_init=5,
                    batch_size=batch_size,
                    loss_type="cross_entropy",
                )
            )
            attacks.append(
                AutoProjectedGradientDescent(
                    estimator=estimator,  # type: ignore
                    norm=norm,
                    eps=eps,
                    eps_step=eps_step,
                    max_iter=100,
                    targeted=False,
                    nb_random_init=5,
                    batch_size=batch_size,
                    loss_type="difference_logits_ratio",
                )
            )
            attacks.append(
                (
                    DeepFool(
                        classifier=estimator,  # type: ignore
                        max_iter=100,
                        epsilon=1e-3,
                        nb_grads=10,
                        batch_size=batch_size,
                    )
                )
            )
            attacks.append(
                SquareAttack(estimator=estimator, norm=norm, max_iter=5000, eps=eps, p_init=0.8, nb_restarts=5)
            )

        self.norm = norm
        self.eps = eps
        self.eps_step = eps_step
        self.attacks = attacks
        self.batch_size = batch_size
        if estimator_orig is not None:
            self.estimator_orig = estimator_orig
        else:
            self.estimator_orig = estimator

        self._targeted = targeted
        self.parallel = parallel
        self._check_params()

    def generate(self, x: np.ndarray, y: Optional[np.ndarray] = None, **kwargs) -> np.ndarray:
        """
        Generate adversarial samples and return them in an array.

        :param x: An array with the original inputs.
        :param y: Target values (class labels) one-hot-encoded of shape `(nb_samples, nb_classes)` or indices of shape
                  (nb_samples,). Only provide this parameter if you'd like to use true labels when crafting adversarial
                  samples. Otherwise, model predictions are used as labels to avoid the "label leaking" effect
                  (explained in this paper: https://arxiv.org/abs/1611.01236). Default is `None`.
        :param mask: An array with a mask broadcastable to input `x` defining where to apply adversarial perturbations.
                     Shape needs to be broadcastable to the shape of x and can also be of the same shape as `x`. Any
                     features for which the mask is zero will not be adversarially perturbed.
        :type mask: `np.ndarray`
        :return: An array holding the adversarial examples.
        """
        import multiprocess

        x_adv = x.astype(ART_NUMPY_DTYPE)
        if y is not None:
            y = check_and_transform_label_format(y, nb_classes=self.estimator.nb_classes)

        if y is None:
            y = get_labels_np_array(self.estimator.predict(x, batch_size=self.batch_size))

        # Determine correctly predicted samples
        y_pred = self.estimator_orig.predict(x.astype(ART_NUMPY_DTYPE))
        sample_is_robust = np.argmax(y_pred, axis=1) == np.argmax(y, axis=1)

        args = []
        # Untargeted attacks
        for attack in self.attacks:

            # Stop if all samples are misclassified
            if np.sum(sample_is_robust) == 0:
                break

            if attack.targeted:
                attack.set_params(targeted=False)

            if self.parallel:
                args.append(
                    (
                        deepcopy(x_adv),
                        deepcopy(y),
                        deepcopy(sample_is_robust),
                        deepcopy(attack),
                        deepcopy(self.estimator),
                        deepcopy(self.norm),
                        deepcopy(self.eps),
                    )
                )
            else:
                x_adv, sample_is_robust = run_attack(
                    x=x_adv,
                    y=y,
                    sample_is_robust=sample_is_robust,
                    attack=attack,
                    estimator_orig=self.estimator,
                    norm=self.norm,
                    eps=self.eps,
                    **kwargs,
                )

        # Targeted attacks
        if self.targeted:
            # Labels for targeted attacks
            y_t = np.array([range(y.shape[1])] * y.shape[0])
            y_idx = np.argmax(y, axis=1)
            y_idx = np.expand_dims(y_idx, 1)
            y_t = y_t[y_t != y_idx]
            targeted_labels = np.reshape(y_t, (y.shape[0], -1))

            for attack in self.attacks:
<<<<<<< HEAD
=======

>>>>>>> ee1fda88
                try:
                    attack.set_params(targeted=True)

                    for i in range(self.estimator.nb_classes - 1):
                        # Stop if all samples are misclassified
                        if np.sum(sample_is_robust) == 0:
                            break

                        target = check_and_transform_label_format(
                            targeted_labels[:, i], nb_classes=self.estimator.nb_classes
                        )

<<<<<<< HEAD
                        x_adv, sample_is_robust = self._run_attack(
                            x=x_adv,
                            y=target,
                            sample_is_robust=sample_is_robust,
                            attack=attack,
                            **kwargs,
                        )
                except ValueError as error:
                    logger.warning("Error completing attack: %s}", str(error))
        return x_adv

    def _run_attack(
        self,
        x: np.ndarray,
        y: np.ndarray,
        sample_is_robust: np.ndarray,
        attack: EvasionAttack,
        **kwargs,
    ) -> Tuple[np.ndarray, np.ndarray]:
        """
        Run attack.

        :param x: An array of the original inputs.
        :param y: An array of the labels.
        :param sample_is_robust: Store the initial robustness of examples.
        :param attack: Evasion attack to run.
        :return: An array holding the adversarial examples.
        """
        # Attack only correctly classified samples
        x_robust = x[sample_is_robust]
        y_robust = y[sample_is_robust]

        # Generate adversarial examples
        x_robust_adv = attack.generate(x=x_robust, y=y_robust, **kwargs)
        y_pred_robust_adv = self.estimator_orig.predict(x_robust_adv)

        # Check and update successful examples
        rel_acc = 1e-4
        order = np.inf if self.norm == "inf" else self.norm
        assert isinstance(order, (int, float))
        norm_is_smaller_eps = (1 - rel_acc) * np.linalg.norm(
            (x_robust_adv - x_robust).reshape((x_robust_adv.shape[0], -1)), axis=1, ord=order
        ) <= self.eps

        if attack.targeted:
            samples_misclassified = np.argmax(y_pred_robust_adv, axis=1) == np.argmax(y_robust, axis=1)
        elif not attack.targeted:
            samples_misclassified = np.argmax(y_pred_robust_adv, axis=1) != np.argmax(y_robust, axis=1)
        else:  # pragma: no cover
            raise ValueError

        sample_is_not_robust = np.logical_and(samples_misclassified, norm_is_smaller_eps)

        x_robust[sample_is_not_robust] = x_robust_adv[sample_is_not_robust]
        x[sample_is_robust] = x_robust

        sample_is_robust[sample_is_robust] = np.invert(sample_is_not_robust)

        return x, sample_is_robust

=======
                        if self.parallel:
                            args.append(
                                (
                                    deepcopy(x_adv),
                                    deepcopy(target),
                                    deepcopy(sample_is_robust),
                                    deepcopy(attack),
                                    deepcopy(self.estimator),
                                    deepcopy(self.norm),
                                    deepcopy(self.eps),
                                )
                            )
                        else:
                            x_adv, sample_is_robust = run_attack(
                                x=x_adv,
                                y=target,
                                sample_is_robust=sample_is_robust,
                                attack=attack,
                                estimator_orig=self.estimator,
                                norm=self.norm,
                                eps=self.eps,
                                **kwargs,
                            )
                except ValueError as error:
                    logger.warning("Error completing attack: %s}", str(error))

        if self.parallel:
            with multiprocess.get_context("spawn").Pool() as pool:
                # Results come back in the order that they were issued
                results = pool.starmap(run_attack, args)
            perturbations = []
            is_robust = []
            for img_idx in range(len(x)):
                perturbations.append(np.array([np.linalg.norm(x[img_idx] - i[0][img_idx]) for i in results]))
                is_robust.append([i[1][img_idx] for i in results])
            best_attacks = np.argmin(np.where(np.invert(np.array(is_robust)), np.array(perturbations), np.inf), axis=1)
            x_adv = np.concatenate([results[best_attacks[img]][0][[img]] for img in range(len(x))])

        return x_adv

>>>>>>> ee1fda88
    def _check_params(self) -> None:
        if self.norm not in [1, 2, np.inf, "inf"]:
            raise ValueError('The argument norm has to be either 1, 2, np.inf, "inf".')

        if not isinstance(self.eps, (int, float)) or self.eps <= 0.0:
            raise ValueError("The argument eps has to be either of type int or float and larger than zero.")

        if not isinstance(self.eps_step, (int, float)) or self.eps_step <= 0.0:
            raise ValueError("The argument eps_step has to be either of type int or float and larger than zero.")

        if not isinstance(self.batch_size, int) or self.batch_size <= 0:
            raise ValueError("The argument batch_size has to be of type int and larger than zero.")


def run_attack(
    x: np.ndarray,
    y: np.ndarray,
    sample_is_robust: np.ndarray,
    attack: EvasionAttack,
    estimator_orig: "CLASSIFIER_TYPE",
    norm: Union[int, float, str] = np.inf,
    eps: float = 0.3,
    **kwargs,
) -> Tuple[np.ndarray, np.ndarray]:
    """
    Run attack.

    :param x: An array of the original inputs.
    :param y: An array of the labels.
    :param sample_is_robust: Store the initial robustness of examples.
    :param attack: Evasion attack to run.
    :param estimator_orig: Original estimator to be attacked by adversarial examples.
    :param norm: The norm of the adversarial perturbation. Possible values: "inf", np.inf, 1 or 2.
    :param eps: Maximum perturbation that the attacker can introduce.
    :return: An array holding the adversarial examples.
    """
    # Attack only correctly classified samples
    x_robust = x[sample_is_robust]
    y_robust = y[sample_is_robust]

    # Generate adversarial examples
    x_robust_adv = attack.generate(x=x_robust, y=y_robust, **kwargs)
    y_pred_robust_adv = estimator_orig.predict(x_robust_adv)

    # Check and update successful examples
    rel_acc = 1e-4
    order = np.inf if norm == "inf" else norm
    assert isinstance(order, (int, float))
    norm_is_smaller_eps = (1 - rel_acc) * np.linalg.norm(
        (x_robust_adv - x_robust).reshape((x_robust_adv.shape[0], -1)), axis=1, ord=order
    ) <= eps

    if attack.targeted:
        samples_misclassified = np.argmax(y_pred_robust_adv, axis=1) == np.argmax(y_robust, axis=1)
    elif not attack.targeted:
        samples_misclassified = np.argmax(y_pred_robust_adv, axis=1) != np.argmax(y_robust, axis=1)
    else:  # pragma: no cover
        raise ValueError

    sample_is_not_robust = np.logical_and(samples_misclassified, norm_is_smaller_eps)

    x_robust[sample_is_not_robust] = x_robust_adv[sample_is_not_robust]
    x[sample_is_robust] = x_robust

    sample_is_robust[sample_is_robust] = np.invert(sample_is_not_robust)

    return x, sample_is_robust<|MERGE_RESOLUTION|>--- conflicted
+++ resolved
@@ -220,10 +220,7 @@
             targeted_labels = np.reshape(y_t, (y.shape[0], -1))
 
             for attack in self.attacks:
-<<<<<<< HEAD
-=======
-
->>>>>>> ee1fda88
+
                 try:
                     attack.set_params(targeted=True)
 
@@ -236,68 +233,6 @@
                             targeted_labels[:, i], nb_classes=self.estimator.nb_classes
                         )
 
-<<<<<<< HEAD
-                        x_adv, sample_is_robust = self._run_attack(
-                            x=x_adv,
-                            y=target,
-                            sample_is_robust=sample_is_robust,
-                            attack=attack,
-                            **kwargs,
-                        )
-                except ValueError as error:
-                    logger.warning("Error completing attack: %s}", str(error))
-        return x_adv
-
-    def _run_attack(
-        self,
-        x: np.ndarray,
-        y: np.ndarray,
-        sample_is_robust: np.ndarray,
-        attack: EvasionAttack,
-        **kwargs,
-    ) -> Tuple[np.ndarray, np.ndarray]:
-        """
-        Run attack.
-
-        :param x: An array of the original inputs.
-        :param y: An array of the labels.
-        :param sample_is_robust: Store the initial robustness of examples.
-        :param attack: Evasion attack to run.
-        :return: An array holding the adversarial examples.
-        """
-        # Attack only correctly classified samples
-        x_robust = x[sample_is_robust]
-        y_robust = y[sample_is_robust]
-
-        # Generate adversarial examples
-        x_robust_adv = attack.generate(x=x_robust, y=y_robust, **kwargs)
-        y_pred_robust_adv = self.estimator_orig.predict(x_robust_adv)
-
-        # Check and update successful examples
-        rel_acc = 1e-4
-        order = np.inf if self.norm == "inf" else self.norm
-        assert isinstance(order, (int, float))
-        norm_is_smaller_eps = (1 - rel_acc) * np.linalg.norm(
-            (x_robust_adv - x_robust).reshape((x_robust_adv.shape[0], -1)), axis=1, ord=order
-        ) <= self.eps
-
-        if attack.targeted:
-            samples_misclassified = np.argmax(y_pred_robust_adv, axis=1) == np.argmax(y_robust, axis=1)
-        elif not attack.targeted:
-            samples_misclassified = np.argmax(y_pred_robust_adv, axis=1) != np.argmax(y_robust, axis=1)
-        else:  # pragma: no cover
-            raise ValueError
-
-        sample_is_not_robust = np.logical_and(samples_misclassified, norm_is_smaller_eps)
-
-        x_robust[sample_is_not_robust] = x_robust_adv[sample_is_not_robust]
-        x[sample_is_robust] = x_robust
-
-        sample_is_robust[sample_is_robust] = np.invert(sample_is_not_robust)
-
-        return x, sample_is_robust
-
-=======
                         if self.parallel:
                             args.append(
                                 (
@@ -338,7 +273,7 @@
 
         return x_adv
 
->>>>>>> ee1fda88
+
     def _check_params(self) -> None:
         if self.norm not in [1, 2, np.inf, "inf"]:
             raise ValueError('The argument norm has to be either 1, 2, np.inf, "inf".')
