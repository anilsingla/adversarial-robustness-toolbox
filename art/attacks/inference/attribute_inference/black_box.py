# MIT License
#
# Copyright (C) The Adversarial Robustness Toolbox (ART) Authors 2020
#
# Permission is hereby granted, free of charge, to any person obtaining a copy of this software and associated
# documentation files (the "Software"), to deal in the Software without restriction, including without limitation the
# rights to use, copy, modify, merge, publish, distribute, sublicense, and/or sell copies of the Software, and to permit
# persons to whom the Software is furnished to do so, subject to the following conditions:
#
# The above copyright notice and this permission notice shall be included in all copies or substantial portions of the
# Software.
#
# THE SOFTWARE IS PROVIDED "AS IS", WITHOUT WARRANTY OF ANY KIND, EXPRESS OR IMPLIED, INCLUDING BUT NOT LIMITED TO THE
# WARRANTIES OF MERCHANTABILITY, FITNESS FOR A PARTICULAR PURPOSE AND NONINFRINGEMENT. IN NO EVENT SHALL THE
# AUTHORS OR COPYRIGHT HOLDERS BE LIABLE FOR ANY CLAIM, DAMAGES OR OTHER LIABILITY, WHETHER IN AN ACTION OF CONTRACT,
# TORT OR OTHERWISE, ARISING FROM, OUT OF OR IN CONNECTION WITH THE SOFTWARE OR THE USE OR OTHER DEALINGS IN THE
# SOFTWARE.
"""
This module implements attribute inference attacks.
"""
from __future__ import absolute_import, division, print_function, unicode_literals

import logging
from typing import Optional, Union, Tuple, TYPE_CHECKING

import numpy as np
from sklearn.neural_network import MLPClassifier
from sklearn.ensemble import RandomForestClassifier
from sklearn.preprocessing import minmax_scale

from art.estimators.estimator import BaseEstimator
from art.estimators.classification.classifier import ClassifierMixin
from art.attacks.attack import AttributeInferenceAttack
from art.estimators.regression import RegressorMixin
from art.utils import (
    check_and_transform_label_format,
    float_to_categorical,
    floats_to_one_hot,
    get_feature_values,
    get_feature_index,
)

if TYPE_CHECKING:
    from art.utils import CLASSIFIER_TYPE, REGRESSOR_TYPE

logger = logging.getLogger(__name__)


class AttributeInferenceBlackBox(AttributeInferenceAttack):
    """
    Implementation of a simple black-box attribute inference attack.

    The idea is to train a simple neural network to learn the attacked feature from the rest of the features and the
    model's predictions. Assumes the availability of the attacked model's predictions for the samples under attack,
    in addition to the rest of the feature values. If this is not available, the true class label of the samples may be
    used as a proxy.
    """

    attack_params = AttributeInferenceAttack.attack_params + [
        "prediction_normal_factor",
        "scale_range",
        "attack_model_type",
    ]
    _estimator_requirements = (BaseEstimator, (ClassifierMixin, RegressorMixin))

    def __init__(
        self,
        estimator: Union["CLASSIFIER_TYPE", "REGRESSOR_TYPE"],
        attack_model_type: str = "nn",
        attack_model: Optional["CLASSIFIER_TYPE"] = None,
        attack_feature: Union[int, slice] = 0,
        scale_range: Optional[Tuple[float, float]] = None,
        prediction_normal_factor: Optional[float] = 1,
    ):
        """
        Create an AttributeInferenceBlackBox attack instance.

        :param estimator: Target estimator.
        :param attack_model_type: the type of default attack model to train, optional. Should be one of `nn` (for neural
                                  network, default) or `rf` (for random forest). If `attack_model` is supplied, this
                                  option will be ignored.
        :param attack_model: The attack model to train, optional. If none is provided, a default model will be created.
        :param attack_feature: The index of the feature to be attacked or a slice representing multiple indexes in
                               case of a one-hot encoded feature.
        :param scale_range: If supplied, the class labels (both true and predicted) will be scaled to the given range.
                            Only applicable when `estimator` is a regressor.
        :param prediction_normal_factor: If supplied, the class labels (both true and predicted) are multiplied by the
                                         factor when used as inputs to the attack-model. Only applicable when
                                         `estimator` is a regressor and if `scale_range` is not supplied.
        """
        super().__init__(estimator=estimator, attack_feature=attack_feature)

        self._values: Optional[list] = None
        self._attack_model_type = attack_model_type
        self._attack_model = attack_model

        if attack_model:
            if ClassifierMixin not in type(attack_model).__mro__:
                raise ValueError("Attack model must be of type Classifier.")
            self.attack_model = attack_model
        elif attack_model_type == "nn":
            self.attack_model = MLPClassifier(
                hidden_layer_sizes=(100,),
                activation="relu",
                solver="adam",
                alpha=0.0001,
                batch_size="auto",
                learning_rate="constant",
                learning_rate_init=0.001,
                power_t=0.5,
                max_iter=2000,
                shuffle=True,
                random_state=None,
                tol=0.0001,
                verbose=False,
                warm_start=False,
                momentum=0.9,
                nesterovs_momentum=True,
                early_stopping=False,
                validation_fraction=0.1,
                beta_1=0.9,
                beta_2=0.999,
                epsilon=1e-08,
                n_iter_no_change=10,
                max_fun=15000,
            )
        elif attack_model_type == "rf":
            self.attack_model = RandomForestClassifier()
        else:
            raise ValueError("Illegal value for parameter `attack_model_type`.")

        self.prediction_normal_factor = prediction_normal_factor
        self.scale_range = scale_range

        self._check_params()
        self.attack_feature = get_feature_index(self.attack_feature)

        self._nb_classes: Optional[int] = None
        if self._values is not None:
            self._nb_classes = len(self._values)

    def fit(self, x: np.ndarray, y: Optional[np.ndarray] = None) -> None:
        """
        Train the attack model.

        :param x: Input to training process. Includes all features used to train the original model.
        :param y: True labels for x.
        """

        # Checks:
        if self.estimator.input_shape is not None:
            if self.estimator.input_shape[0] != x.shape[1]:
                raise ValueError("Shape of x does not match input_shape of model")
        if isinstance(self.attack_feature, int) and self.attack_feature >= x.shape[1]:
            raise ValueError("`attack_feature` must be a valid index to a feature in x")

        # get model's predictions for x
        if ClassifierMixin in type(self.estimator).__mro__:
            predictions = np.array([np.argmax(arr) for arr in self.estimator.predict(x)]).reshape(-1, 1)
            if y is not None:
                y = check_and_transform_label_format(y, nb_classes=len(np.unique(y)), return_one_hot=True)
        else:  # Regression model
            if self.scale_range is not None:
                predictions = minmax_scale(self.estimator.predict(x).reshape(-1, 1), feature_range=self.scale_range)
                if y is not None:
                    y = minmax_scale(y, feature_range=self.scale_range)
            else:
                predictions = self.estimator.predict(x).reshape(-1, 1) * self.prediction_normal_factor
                if y is not None:
                    y = y * self.prediction_normal_factor
            if y is not None:
                y = y.reshape(-1, 1)

        # get vector of attacked feature
        y_attack = x[:, self.attack_feature]
        self._values = get_feature_values(y_attack, isinstance(self.attack_feature, int))
        if self._nb_classes is None:
            self._nb_classes = len(self._values)
        if isinstance(self.attack_feature, int):
            y_one_hot = float_to_categorical(y_attack)
        else:
            y_one_hot = floats_to_one_hot(y_attack)
        y_attack_ready = check_and_transform_label_format(y_one_hot,
                                                          nb_classes=self._nb_classes,
                                                          return_one_hot=True)

        # create training set for attack model
        x_train = np.concatenate((np.delete(x, self.attack_feature, 1), predictions), axis=1).astype(np.float32)

        if y is not None:
<<<<<<< HEAD
=======
            y = check_and_transform_label_format(y, nb_classes=len(np.unique(y)), return_one_hot=True)
>>>>>>> d0aa2030
            x_train = np.concatenate((x_train, y), axis=1)

        # train attack model
        self.attack_model.fit(x_train, y_attack_ready)

    def infer(self, x: np.ndarray, y: Optional[np.ndarray] = None, **kwargs) -> np.ndarray:
        """
        Infer the attacked feature.

        :param x: Input to attack. Includes all features except the attacked feature.
        :param y: True labels for x.
        :param pred: Original model's predictions for x.
        :type pred: `np.ndarray`
        :param values: Possible values for attacked feature. For a single column feature this should be a simple list
                       containing all possible values, in increasing order (the smallest value in the 0 index and so
                       on). For a multi-column feature (for example 1-hot encoded and then scaled), this should be a
                       list of lists, where each internal list represents a column (in increasing order) and the values
                       represent the possible values for that column (in increasing order). If not provided, is
                       computed from the training data when calling `fit`.
        :type values: list, optional
        :return: The inferred feature values.
        """
        values: Optional[list] = kwargs.get("values")

        # if provided, override the values computed in fit()
        if values is not None:
            self._values = values

        pred: Optional[np.ndarray] = kwargs.get("pred")

        if pred is None:
            raise ValueError("Please provide param `pred` of model predictions.")

        if pred.shape[0] != x.shape[0]:
            raise ValueError("Number of rows in x and y do not match")
        if self.estimator.input_shape is not None:
            if isinstance(self.attack_feature, int) and self.estimator.input_shape[0] != x.shape[1] + 1:
                raise ValueError("Number of features in x + 1 does not match input_shape of model")

        if RegressorMixin in type(self.estimator).__mro__:
            if self.scale_range is not None:
                x_test = np.concatenate((x, minmax_scale(pred, feature_range=self.scale_range)), axis=1).astype(
                    np.float32
                )
                if y is not None:
                    y = minmax_scale(y, feature_range=self.scale_range)
            else:
                x_test = np.concatenate((x, pred * self.prediction_normal_factor), axis=1).astype(np.float32)
                if y is not None:
                    y = y * self.prediction_normal_factor
            if y is not None:
                y = y.reshape(-1, 1)
        else:
            x_test = np.concatenate((x, pred), axis=1).astype(np.float32)
            if y is not None:
                y = check_and_transform_label_format(y, nb_classes=len(np.unique(y)), return_one_hot=True)

        if y is not None:
<<<<<<< HEAD
=======
            y = check_and_transform_label_format(y, nb_classes=len(np.unique(y)), return_one_hot=True)
>>>>>>> d0aa2030
            x_test = np.concatenate((x_test, y), axis=1)

        predictions = self.attack_model.predict(x_test).astype(np.float32)

        if self._values is not None:
            if isinstance(self.attack_feature, int):
                predictions = np.array([self._values[np.argmax(arr)] for arr in predictions])
            else:
                i = 0
                for column in predictions.T:
                    for index in range(len(self._values[i])):
                        np.place(column, [column == index], self._values[i][index])
                    i += 1
        return np.array(predictions)

    def _check_params(self) -> None:

        if not isinstance(self.attack_feature, int) and not isinstance(self.attack_feature, slice):
            raise ValueError("Attack feature must be either an integer or a slice object.")

        if isinstance(self.attack_feature, int) and self.attack_feature < 0:
            raise ValueError("Attack feature index must be positive.")

        if self._attack_model_type not in ["nn", "rf"]:
            raise ValueError("Illegal value for parameter `attack_model_type`.")

        if RegressorMixin not in type(self.estimator).__mro__:
            if self.prediction_normal_factor != 1:
                raise ValueError("Prediction normal factor is only applicable to regressor models.")<|MERGE_RESOLUTION|>--- conflicted
+++ resolved
@@ -188,10 +188,7 @@
         x_train = np.concatenate((np.delete(x, self.attack_feature, 1), predictions), axis=1).astype(np.float32)
 
         if y is not None:
-<<<<<<< HEAD
-=======
             y = check_and_transform_label_format(y, nb_classes=len(np.unique(y)), return_one_hot=True)
->>>>>>> d0aa2030
             x_train = np.concatenate((x_train, y), axis=1)
 
         # train attack model
@@ -250,10 +247,7 @@
                 y = check_and_transform_label_format(y, nb_classes=len(np.unique(y)), return_one_hot=True)
 
         if y is not None:
-<<<<<<< HEAD
-=======
             y = check_and_transform_label_format(y, nb_classes=len(np.unique(y)), return_one_hot=True)
->>>>>>> d0aa2030
             x_test = np.concatenate((x_test, y), axis=1)
 
         predictions = self.attack_model.predict(x_test).astype(np.float32)
