--- conflicted
+++ resolved
@@ -72,11 +72,7 @@
         :rtype: `np.ndarray`
         """
         x_adv = x.astype(NUMPY_DTYPE)
-<<<<<<< HEAD
-        preds = self.classifier.predict(x)
-=======
-        preds = self.classifier.predict(x, logits=True, batch_size=self.batch_size)
->>>>>>> e7e2a348
+        preds = self.classifier.predict(x, batch_size=self.batch_size)
 
         # Determine the class labels for which to compute the gradients
         use_grads_subset = self.nb_grads < self.classifier.nb_classes
@@ -134,13 +130,8 @@
                     batch[active_indices] += r_var[active_indices]
 
                 # Recompute prediction for new x
-<<<<<<< HEAD
                 f = self.classifier.predict(batch)
                 fk_i_hat = np.argmax(f, axis=1)
-=======
-                f_batch = self.classifier.predict(batch, logits=True)
-                fk_i_hat = np.argmax(f_batch, axis=1)
->>>>>>> e7e2a348
 
                 # Recompute gradients for new x
                 if use_grads_subset:
