from __future__ import absolute_import, division, print_function, unicode_literals

import sys

import numpy as np

from art.attacks.attack import Attack
from art.utils import get_labels_np_array, to_categorical


class CarliniL2Method(Attack):
    """
    The L_2 optimized attack of Carlini and Wagner (2016). This attack is the most efficient and should be used as the
    primary attack to evaluate potential defences (wrt the L_0 and L_inf attacks). This implementation is inspired by
    the one in Cleverhans, which reproduces the authors' original code (https://github.com/carlini/nn_robust_attacks).
    Paper link: https://arxiv.org/pdf/1608.04644.pdf
    """
    attack_params = Attack.attack_params + ['confidence', 'targeted', 'learning_rate', 'max_iter',
                                            'binary_search_steps', 'initial_const', 'decay']

    def __init__(self, classifier, confidence=5.0, targeted=True, learning_rate=1e-4, binary_search_steps=25,
                 max_iter=1000, initial_const=1e-4, decay=0.):
        """
        Create a Carlini L_2 attack instance.

        :param classifier: A trained model.
        :type classifier: :class:`Classifier`
        :param confidence: Confidence of adversarial examples: a higher value produces examples that are farther away,
                from the original input, but classified with higher confidence as the target class.
        :type confidence: `float`
        :param targeted: Should the attack target one specific class.
        :type targeted: `bool`
        :param learning_rate: The learning rate for the attack algorithm. Smaller values produce better results but are
                slower to converge.
        :type learning_rate: `float`
        :param binary_search_steps: number of times to adjust constant with binary search (positive value).
        :type binary_search_steps: `int`
        :param max_iter: The maximum number of iterations.
        :type max_iter: `int`
        :param initial_const: The initial trade-off constant `c` to use to tune the relative importance of distance and
                confidence. If `binary_search_steps` is large, the initial constant is not important. The default value
                1e-4 is suggested in Carlini and Wagner (2016).
        :type initial_const: `float`
        :param decay: Coefficient for learning rate decay.
        :type decay: `float`
        """
        super(CarliniL2Method, self).__init__(classifier)

        kwargs = {'confidence': confidence,
                  'targeted': targeted,
                  'learning_rate': learning_rate,
                  'binary_search_steps': binary_search_steps,
                  'max_iter': max_iter,
                  'initial_const': initial_const,
                  'decay': decay
                  }
        assert self.set_params(**kwargs)

        # There are internal hyperparameters:
        # Abort binary search for c if it exceeds this threshold (suggested in Carlini and Wagner (2016)):
        self._c_upper_bound = 10e10
        # Smooth arguments of arctanh by multiplying with this constant to avoid division by zero:
        self._tanh_smoother = 0.999999

    def loss(self, x, x_adv, target, c):
        l2dist = np.sum(np.square(x-x_adv))
        z = self.classifier.predict(np.array([x_adv]), logits=True)[0]
        z_target = np.sum(z * target)
        z_other = np.max(z * (1 - target))

        # The following differs from the exact definition given in Carlini and Wagner (2016). There (page 9, left
        # column, last equation), the maximum is taken over Z_other - Z_target (or Z_target - Z_other respectively)
        # and -confidence. However, it doesn't seem that that would have the desired effect (loss term is <= 0 if and
        # only if the difference between the logit of the target and any other class differs by at least confidence).
        # Hence the rearrangement here.

        if self.targeted:
            # if targeted, optimize for making the target class most likely
            loss = max(z_other - z_target + self.confidence, 0)
        else:
            # if untargeted, optimize for making any other class most likely
            loss = max(z_target - z_other + self.confidence, 0)

        return z, l2dist, c*loss + l2dist

    def generate(self, x, **kwargs):
        """
        Generate adversarial samples and return them in an array.

        :param x: An array with the original inputs to be attacked.
        :type x: `np.ndarray`
        :param y: If `self.targeted` is true, then `y_val` represents the target labels. Otherwise, the targets are
                the original class labels.
        :type y: `np.ndarray`
        :return: An array holding the adversarial examples.
        :rtype: `np.ndarray`
        """
        x_adv = x.copy()
        (clip_min, clip_max) = self.classifier.clip_values

        # Parse and save attack-specific parameters
        params_cpy = dict(kwargs)
        y = params_cpy.pop(str('y'), None)
        self.set_params(**params_cpy)
<<<<<<< HEAD
        
=======

>>>>>>> c986b961
        # Assert that, if attack is targeted, y_val is provided:
        assert not (self.targeted and y is None)

        # No labels provided, use model prediction as correct class
        if y is None:
            y = get_labels_np_array(self.classifier.predict(x, logits=False))

        for j, (ex, target) in enumerate(zip(x_adv, y)):
            image = ex.copy()

            # The optimization is performed in tanh space to keep the
            # adversarial images bounded from clip_min and clip_max. To avoid division by zero (which occurs if
            # arguments of arctanh are +1 or -1), we multiply arguments with _tanh_smoother.
            # It appears this is what Carlini and Wagner
            # (2016) are alluding to in their footnote 8. However, it is not clear how their proposed trick
            # ("instead of scaling by 1/2 we cale by 1/2 + eps") would actually work.
            image_tanh = np.clip(image, clip_min, clip_max)
            image_tanh = (image_tanh - clip_min) / (clip_max - clip_min)
            image_tanh = np.arctanh(((image_tanh * 2) - 1) * self._tanh_smoother)

            # Initialize binary search:
            c = self.initial_const
            c_lower_bound = 0
            c_double = True

            # Initialize placeholders for best l2 distance and attack found so far
            best_l2dist = sys.float_info.max
            best_adv_image = image

            for _ in range(self.binary_search_steps):
                attack_success = False
                loss_prev = sys.float_info.max
                lr = self.learning_rate

                # Initialize perturbation in tanh space:
                perturbation_tanh = np.zeros(image_tanh.shape)

                for it in range(self.max_iter):
                    # First transform current adversarial sample from tanh to original space:
                    adv_image = image_tanh + perturbation_tanh
                    adv_image = (np.tanh(adv_image) / self._tanh_smoother + 1) / 2
                    adv_image = adv_image * (clip_max - clip_min) + clip_min

                    # Collect current logits, loss and l2 distance.
                    z, l2dist, loss = self.loss(image, adv_image, target, c)
                    last_attack_success = loss-l2dist <= 0
                    attack_success = attack_success or last_attack_success

                    if last_attack_success:
                        if l2dist < best_l2dist:
                            best_l2dist = l2dist
                            best_adv_image = adv_image
                        break
                    # elif loss >= loss_prev:
                    #    break
                    else:
                        if self.targeted:
                            i_sub, i_add = np.argmax(target), np.argmax(z * (1 - target))
                        else:
                            i_add, i_sub = np.argmax(target), np.argmax(z * (1 - target))

                        grad_l2p = self.classifier.class_gradient(np.array([adv_image]), label=i_add, logits=True)[0]
                        grad_l2p -= self.classifier.class_gradient(np.array([adv_image]), label=i_sub, logits=True)[0]
                        grad_l2p *= c
                        grad_l2p += 2 * (adv_image - image)
                        grad_l2p *= (clip_max - clip_min)
                        grad_l2p *= (1 - np.square(np.tanh(image_tanh + perturbation_tanh))) / (2 * self._tanh_smoother)

                        # Update the pertubation with decayed learning rate
                        lr *= (1. / (1. + self.decay * it))
                        perturbation_tanh -= lr * grad_l2p[0]
                        loss_prev = loss

                # Update binary search:
                if attack_success:
                    c_double = False
                    c = (c_lower_bound + c) / 2
                else:
                    c_old = c
                    if c_double:
                        c = 2 * c
                    else:
                        c = c + (c - c_lower_bound) / 2
                    c_lower_bound = c_old

                # Abort binary search if c exceeds upper bound:
                if c > self._c_upper_bound:
                    break

            x_adv[j] = best_adv_image

        return x_adv

    def set_params(self, **kwargs):
        """Take in a dictionary of parameters and applies attack-specific checks before saving them as attributes.

        :param confidence: Confidence of adversarial examples: a higher value produces examples that are farther away,
               from the original input, but classified with higher confidence as the target class.
        :type confidence: `float`
        :param targeted: Should the attack target one specific class
        :type targetd: `bool`
        :param learning_rate: The learning rate for the attack algorithm. Smaller values produce better results but are
               slower to converge.
        :type learning_rate: `float`
        :param binary_search_steps: number of times to adjust constant with binary search (positive value)
        :type binary_search_steps: `int`
        :param max_iter: The maximum number of iterations.
        :type max_iter: `int`
        :param initial_const: (optional float, positive) The initial trade-off constant c to use to tune the relative
               importance of distance and confidence. If binary_search_steps is large,
               the initial constant is not important. The default value 1e-4 is suggested in Carlini and Wagner (2016).
        :type initial_const: `float`
        :param decay: Coefficient for learning rate decay.
        :type decay: `float`
        """
        # Save attack-specific parameters
        super(CarliniL2Method, self).set_params(**kwargs)

        if type(self.binary_search_steps) is not int or self.binary_search_steps < 0:
            raise ValueError("The number of binary search steps must be a non-negative integer.")

        if type(self.max_iter) is not int or self.max_iter < 0:
            raise ValueError("The number of iterations must be a non-negative integer.")

        return True<|MERGE_RESOLUTION|>--- conflicted
+++ resolved
@@ -102,11 +102,7 @@
         params_cpy = dict(kwargs)
         y = params_cpy.pop(str('y'), None)
         self.set_params(**params_cpy)
-<<<<<<< HEAD
-        
-=======
-
->>>>>>> c986b961
+
         # Assert that, if attack is targeted, y_val is provided:
         assert not (self.targeted and y is None)
 
