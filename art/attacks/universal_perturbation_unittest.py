--- conflicted
+++ resolved
@@ -165,8 +165,6 @@
         x_train = np.swapaxes(x_train, 1, 3)
         x_test = np.swapaxes(x_test, 1, 3)
 
-<<<<<<< HEAD
-=======
         # Create simple CNN
         # Define the network
         model = Model()
@@ -195,6 +193,5 @@
         self.assertFalse((y_train == train_y_pred).all())
 
 
->>>>>>> 258d714d
 if __name__ == '__main__':
     unittest.main()