# MIT License
#
# Copyright (C) The Adversarial Robustness Toolbox (ART) Authors 2018
#
# Permission is hereby granted, free of charge, to any person obtaining a copy of this software and associated
# documentation files (the "Software"), to deal in the Software without restriction, including without limitation the
# rights to use, copy, modify, merge, publish, distribute, sublicense, and/or sell copies of the Software, and to permit
# persons to whom the Software is furnished to do so, subject to the following conditions:
#
# The above copyright notice and this permission notice shall be included in all copies or substantial portions of the
# Software.
#
# THE SOFTWARE IS PROVIDED "AS IS", WITHOUT WARRANTY OF ANY KIND, EXPRESS OR IMPLIED, INCLUDING BUT NOT LIMITED TO THE
# WARRANTIES OF MERCHANTABILITY, FITNESS FOR A PARTICULAR PURPOSE AND NONINFRINGEMENT. IN NO EVENT SHALL THE
# AUTHORS OR COPYRIGHT HOLDERS BE LIABLE FOR ANY CLAIM, DAMAGES OR OTHER LIABILITY, WHETHER IN AN ACTION OF CONTRACT,
# TORT OR OTHERWISE, ARISING FROM, OUT OF OR IN CONNECTION WITH THE SOFTWARE OR THE USE OR OTHER DEALINGS IN THE
# SOFTWARE.
"""
This module implements the base class `DetectorClassifier` for classifier and detector combinations.

Paper link:
    https://arxiv.org/abs/1705.07263
"""
from __future__ import absolute_import, division, print_function, unicode_literals

import logging
from typing import List, Optional, Union, TYPE_CHECKING

import numpy as np

from art.estimators.classification.classifier import ClassifierNeuralNetwork

if TYPE_CHECKING:
    from art.config import PREPROCESSING_TYPE
    from art.data_generators import DataGenerator
    from art.defences.preprocessor import Preprocessor
    from art.defences.postprocessor import Postprocessor

logger = logging.getLogger(__name__)


class DetectorClassifier(ClassifierNeuralNetwork):
    """
    This class implements a Classifier extension that wraps a classifier and a detector.
    More details in https://arxiv.org/abs/1705.07263
    """

    def __init__(
        self,
        classifier: ClassifierNeuralNetwork,
        detector: ClassifierNeuralNetwork,
        preprocessing_defences: Union[
            "Preprocessor", List["Preprocessor"], None
        ] = None,
        postprocessing_defences: Union[
            "Postprocessor", List["Postprocessor"], None
        ] = None,
        preprocessing: "PREPROCESSING_TYPE" = (0, 1),
    ) -> None:
        """
        Initialization for the DetectorClassifier.

        :param classifier: A trained classifier.
        :param detector: A trained detector applied for the binary classification.
        :param preprocessing_defences: Preprocessing defence(s) to be applied by the classifier. Not applicable
               in this classifier.
        :param postprocessing_defences: Postprocessing defence(s) to be applied by the classifier.
        :param preprocessing: Tuple of the form `(subtractor, divider)` of floats or `np.ndarray` of values to be
               used for data preprocessing. The first value will be subtracted from the input. The input will then
               be divided by the second one. Not applicable in this classifier.
        """
        if preprocessing_defences is not None:
            raise NotImplementedError(
                "Preprocessing is not applicable in this classifier."
            )

        super(DetectorClassifier, self).__init__(
            clip_values=classifier.clip_values,
            preprocessing=preprocessing,
            channel_index=classifier.channel_index,
            preprocessing_defences=preprocessing_defences,
            postprocessing_defences=postprocessing_defences,
        )

        self.classifier = classifier
        self.detector = detector
        self._nb_classes = classifier.nb_classes + 1
        self._input_shape = classifier.input_shape
        self._learning_phase: Optional[bool] = None

    def predict(self, x: np.ndarray, batch_size: int = 128, **kwargs) -> np.ndarray:
        """
        Perform prediction for a batch of inputs.

        :param x: Test set.
        :param batch_size: Size of batches.
        :return: Array of predictions of shape `(nb_inputs, nb_classes)`.
        """
        # Compute the prediction logits
        classifier_outputs = self.classifier.predict(x=x, batch_size=batch_size)
        detector_outputs = self.detector.predict(x=x, batch_size=batch_size)
        detector_outputs = (np.reshape(detector_outputs, [-1]) + 1) * np.max(
            classifier_outputs, axis=1
        )
        detector_outputs = np.reshape(detector_outputs, [-1, 1])
        combined_outputs = np.concatenate(
            [classifier_outputs, detector_outputs], axis=1
        )

        # Apply postprocessing
        predictions = self._apply_postprocessing(preds=combined_outputs, fit=False)

        return predictions

    def fit(
        self,
        x: np.ndarray,
        y: np.ndarray,
        batch_size: int = 128,
        nb_epochs: int = 10,
        **kwargs
    ) -> None:
        """
        Fit the classifier on the training set `(x, y)`.

        :param x: Training data.
<<<<<<< HEAD
        :param y: Target values (class labels) one-hot-encoded of shape (nb_samples, nb_classes) or indices of shape
                  (nb_samples,).
=======
        :type x: `np.ndarray`
        :param y: Target values (class labels) one-hot-encoded of shape (nb_samples, nb_classes).
        :type y: `np.ndarray`
>>>>>>> d918f53c
        :param batch_size: Size of batches.
        :param nb_epochs: Number of epochs to use for training.
        :param kwargs: Dictionary of framework-specific arguments. This parameter is not currently supported for PyTorch
               and providing it takes no effect.
        :raises `NotImplementedException`: This method is not supported for detector-classifiers.
        """
        raise NotImplementedError

    def fit_generator(
        self, generator: "DataGenerator", nb_epochs: int = 20, **kwargs
    ) -> None:
        """
        Fit the classifier using the generator that yields batches as specified.

        :param generator: Batch generator providing `(x, y)` for each epoch.
        :param nb_epochs: Number of epochs to use for training.
        :param kwargs: Dictionary of framework-specific arguments. This parameter is not currently supported for PyTorch
               and providing it takes no effect.
        :raises `NotImplementedException`: This method is not supported for detector-classifiers.
        """
        raise NotImplementedError

    def class_gradient(
        self,
        x: np.ndarray,
        label: Union[int, List[int], np.ndarray, None] = None,
        **kwargs
    ) -> np.ndarray:
        """
        Compute per-class derivatives w.r.t. `x`.

        :param x: Sample input with shape as expected by the model.
        :param label: Index of a specific per-class derivative. If an integer is provided, the gradient of that class
                      output is computed for all samples. If multiple values as provided, the first dimension should
                      match the batch size of `x`, and each value will be used as target for its corresponding sample in
                      `x`. If `None`, then gradients for all classes will be computed for each sample.
        :return: Array of gradients of input features w.r.t. each class in the form
                 `(batch_size, nb_classes, input_shape)` when computing for all classes, otherwise shape becomes
                 `(batch_size, 1, input_shape)` when `label` parameter is specified.
        """
        if not (
            (label is None)
            or (
                isinstance(label, (int, np.integer)) and label in range(self.nb_classes)
            )
            or (
                isinstance(label, np.ndarray)
                and len(label.shape) == 1
                and (label < self.nb_classes).all()
                and label.shape[0] == x.shape[0]
            )
        ):
            raise ValueError("Label %s is out of range." % label)

        # Compute the gradient and return
        if label is None:
            combined_grads = self._compute_combined_grads(x, label=None)

        elif isinstance(label, (int, np.int)):
            if label < self.nb_classes - 1:
                # Compute and return from the classifier gradients
                combined_grads = self.classifier.class_gradient(x=x, label=label)

            else:
                # First compute the classifier gradients
                classifier_grads = self.classifier.class_gradient(x=x, label=None)

                # Then compute the detector gradients
                detector_grads = self.detector.class_gradient(x=x, label=0)

                # Chain the detector gradients for the first component
                classifier_preds = self.classifier.predict(x=x)
                maxind_classifier_preds = np.argmax(classifier_preds, axis=1)
                max_classifier_preds = classifier_preds[
                    np.arange(x.shape[0]), maxind_classifier_preds
                ]
                first_detector_grads = (
                    max_classifier_preds[:, None, None, None, None] * detector_grads
                )

                # Chain the detector gradients for the second component
                max_classifier_grads = classifier_grads[
                    np.arange(len(classifier_grads)), maxind_classifier_preds
                ]
                detector_preds = self.detector.predict(x=x)
                second_detector_grads = (
                    max_classifier_grads * (detector_preds + 1)[:, None, None]
                )
                second_detector_grads = second_detector_grads[None, ...]
                second_detector_grads = np.swapaxes(second_detector_grads, 0, 1)

                # Update detector gradients
                combined_grads = first_detector_grads + second_detector_grads

        else:
            # Compute indexes for classifier labels and detector labels
            classifier_idx = np.where(label < self.nb_classes - 1)
            detector_idx = np.where(label == self.nb_classes - 1)

            # Initialize the combined gradients
            combined_grads = np.zeros(
                shape=(x.shape[0], 1, x.shape[1], x.shape[2], x.shape[3])
            )

            # First compute the classifier gradients for classifier_idx
            if classifier_idx:
                combined_grads[classifier_idx] = self.classifier.class_gradient(
                    x=x[classifier_idx], label=label[classifier_idx]
                )

            # Then compute the detector gradients for detector_idx
            if detector_idx:
                # First compute the classifier gradients for detector_idx
                classifier_grads = self.classifier.class_gradient(
                    x=x[detector_idx], label=None
                )

                # Then compute the detector gradients for detector_idx
                detector_grads = self.detector.class_gradient(
                    x=x[detector_idx], label=0
                )

                # Chain the detector gradients for the first component
                classifier_preds = self.classifier.predict(x=x[detector_idx])
                maxind_classifier_preds = np.argmax(classifier_preds, axis=1)
                max_classifier_preds = classifier_preds[
                    np.arange(len(detector_idx)), maxind_classifier_preds
                ]
                first_detector_grads = (
                    max_classifier_preds[:, None, None, None, None] * detector_grads
                )

                # Chain the detector gradients for the second component
                max_classifier_grads = classifier_grads[
                    np.arange(len(classifier_grads)), maxind_classifier_preds
                ]
                detector_preds = self.detector.predict(x=x[detector_idx])
                second_detector_grads = (
                    max_classifier_grads * (detector_preds + 1)[:, None, None]
                )
                second_detector_grads = second_detector_grads[None, ...]
                second_detector_grads = np.swapaxes(second_detector_grads, 0, 1)

                # Update detector gradients
                detector_grads = first_detector_grads + second_detector_grads

                # Reassign the combined gradients
                combined_grads[detector_idx] = detector_grads

        return combined_grads

    def loss_gradient(self, x: np.ndarray, y: np.ndarray, **kwargs) -> np.ndarray:
        """
        Compute the gradient of the loss function w.r.t. `x`.

        :param x: Sample input with shape as expected by the model.
        :param y: Target values (class labels) one-hot-encoded of shape (nb_samples, nb_classes) or indices of shape
                  (nb_samples,).
        :return: Array of gradients of the same shape as `x`.
        :raises `NotImplementedException`: This method is not supported for detector-classifiers.
        """
        raise NotImplementedError

    @property
    def layer_names(self) -> List[str]:
        """
        Return the hidden layers in the model, if applicable. This function is not supported for the
        Classifier and Detector wrapper.

        :return: The hidden layers in the model, input and output layers excluded.
        :raises `NotImplementedException`: This method is not supported for detector-classifiers.
        """
        raise NotImplementedError

    def get_activations(
        self, x: np.ndarray, layer: Union[int, str], batch_size: int = 128
    ) -> np.ndarray:
        """
        Return the output of the specified layer for input `x`. `layer` is specified by layer index (between 0 and
        `nb_layers - 1`) or by name. The number of layers can be determined by counting the results returned by
        calling `layer_names`.

        :param x: Input for computing the activations.
        :param layer: Layer for computing the activations.
        :param batch_size: Size of batches.
        :return: The output of `layer`, where the first dimension is the batch size corresponding to `x`.
        :raises `NotImplementedException`: This method is not supported for detector-classifiers.
        """
        raise NotImplementedError

    def set_learning_phase(self, train: bool) -> None:
        """
        Set the learning phase for the backend framework.

        :param train: True to set the learning phase to training, False to set it to prediction.
        """
        if isinstance(train, bool):
            self._learning_phase = train
            self.classifier.set_learning_phase(train=train)
            self.detector.set_learning_phase(train=train)

    def save(self, filename: str, path: Optional[str] = None) -> None:
        """
        Save a model to file in the format specific to the backend framework.

        :param filename: Name of the file where to store the model.
        :param path: Path of the folder where to store the model. If no path is specified, the model will be stored in
                     the default data location of the library `ART_DATA_PATH`.
        """
        self.classifier.save(filename=filename + "_classifier", path=path)
        self.detector.save(filename=filename + "_detector", path=path)

    def __repr__(self):
        repr_ = (
            "%s(classifier=%r, detector=%r, preprocessing_defences=%r, postprocessing_defences=%r, "
            "preprocessing=%r)"
            % (
                self.__module__ + "." + self.__class__.__name__,
                self.classifier,
                self.detector,
                self.preprocessing_defences,
                self.postprocessing_defences,
                self.preprocessing,
            )
        )

        return repr_

    def _compute_combined_grads(
        self, x: np.ndarray, label: Union[int, List[int], np.ndarray, None] = None
    ) -> np.ndarray:
        # Compute the classifier gradients
        classifier_grads = self.classifier.class_gradient(x=x, label=label)

        # Then compute the detector gradients
        detector_grads = self.detector.class_gradient(x=x, label=label)

        # Chain the detector gradients for the first component
        classifier_preds = self.classifier.predict(x=x)
        maxind_classifier_preds = np.argmax(classifier_preds, axis=1)
        max_classifier_preds = classifier_preds[
            np.arange(classifier_preds.shape[0]), maxind_classifier_preds
        ]
        first_detector_grads = (
            max_classifier_preds[:, None, None, None, None] * detector_grads
        )

        # Chain the detector gradients for the second component
        max_classifier_grads = classifier_grads[
            np.arange(len(classifier_grads)), maxind_classifier_preds
        ]
        detector_preds = self.detector.predict(x=x)
        second_detector_grads = (
            max_classifier_grads * (detector_preds + 1)[:, None, None]
        )
        second_detector_grads = second_detector_grads[None, ...]
        second_detector_grads = np.swapaxes(second_detector_grads, 0, 1)

        # Update detector gradients
        detector_grads = first_detector_grads + second_detector_grads

        # Combine the gradients
        combined_logits_grads = np.concatenate(
            [classifier_grads, detector_grads], axis=1
        )

        return combined_logits_grads<|MERGE_RESOLUTION|>--- conflicted
+++ resolved
@@ -49,12 +49,8 @@
         self,
         classifier: ClassifierNeuralNetwork,
         detector: ClassifierNeuralNetwork,
-        preprocessing_defences: Union[
-            "Preprocessor", List["Preprocessor"], None
-        ] = None,
-        postprocessing_defences: Union[
-            "Postprocessor", List["Postprocessor"], None
-        ] = None,
+        preprocessing_defences: Union["Preprocessor", List["Preprocessor"], None] = None,
+        postprocessing_defences: Union["Postprocessor", List["Postprocessor"], None] = None,
         preprocessing: "PREPROCESSING_TYPE" = (0, 1),
     ) -> None:
         """
@@ -70,9 +66,7 @@
                be divided by the second one. Not applicable in this classifier.
         """
         if preprocessing_defences is not None:
-            raise NotImplementedError(
-                "Preprocessing is not applicable in this classifier."
-            )
+            raise NotImplementedError("Preprocessing is not applicable in this classifier.")
 
         super(DetectorClassifier, self).__init__(
             clip_values=classifier.clip_values,
@@ -99,39 +93,21 @@
         # Compute the prediction logits
         classifier_outputs = self.classifier.predict(x=x, batch_size=batch_size)
         detector_outputs = self.detector.predict(x=x, batch_size=batch_size)
-        detector_outputs = (np.reshape(detector_outputs, [-1]) + 1) * np.max(
-            classifier_outputs, axis=1
-        )
+        detector_outputs = (np.reshape(detector_outputs, [-1]) + 1) * np.max(classifier_outputs, axis=1)
         detector_outputs = np.reshape(detector_outputs, [-1, 1])
-        combined_outputs = np.concatenate(
-            [classifier_outputs, detector_outputs], axis=1
-        )
+        combined_outputs = np.concatenate([classifier_outputs, detector_outputs], axis=1)
 
         # Apply postprocessing
         predictions = self._apply_postprocessing(preds=combined_outputs, fit=False)
 
         return predictions
 
-    def fit(
-        self,
-        x: np.ndarray,
-        y: np.ndarray,
-        batch_size: int = 128,
-        nb_epochs: int = 10,
-        **kwargs
-    ) -> None:
+    def fit(self, x: np.ndarray, y: np.ndarray, batch_size: int = 128, nb_epochs: int = 10, **kwargs) -> None:
         """
         Fit the classifier on the training set `(x, y)`.
 
         :param x: Training data.
-<<<<<<< HEAD
-        :param y: Target values (class labels) one-hot-encoded of shape (nb_samples, nb_classes) or indices of shape
-                  (nb_samples,).
-=======
-        :type x: `np.ndarray`
         :param y: Target values (class labels) one-hot-encoded of shape (nb_samples, nb_classes).
-        :type y: `np.ndarray`
->>>>>>> d918f53c
         :param batch_size: Size of batches.
         :param nb_epochs: Number of epochs to use for training.
         :param kwargs: Dictionary of framework-specific arguments. This parameter is not currently supported for PyTorch
@@ -140,9 +116,7 @@
         """
         raise NotImplementedError
 
-    def fit_generator(
-        self, generator: "DataGenerator", nb_epochs: int = 20, **kwargs
-    ) -> None:
+    def fit_generator(self, generator: "DataGenerator", nb_epochs: int = 20, **kwargs) -> None:
         """
         Fit the classifier using the generator that yields batches as specified.
 
@@ -155,10 +129,7 @@
         raise NotImplementedError
 
     def class_gradient(
-        self,
-        x: np.ndarray,
-        label: Union[int, List[int], np.ndarray, None] = None,
-        **kwargs
+        self, x: np.ndarray, label: Union[int, List[int], np.ndarray, None] = None, **kwargs
     ) -> np.ndarray:
         """
         Compute per-class derivatives w.r.t. `x`.
@@ -174,9 +145,7 @@
         """
         if not (
             (label is None)
-            or (
-                isinstance(label, (int, np.integer)) and label in range(self.nb_classes)
-            )
+            or (isinstance(label, (int, np.integer)) and label in range(self.nb_classes))
             or (
                 isinstance(label, np.ndarray)
                 and len(label.shape) == 1
@@ -205,21 +174,13 @@
                 # Chain the detector gradients for the first component
                 classifier_preds = self.classifier.predict(x=x)
                 maxind_classifier_preds = np.argmax(classifier_preds, axis=1)
-                max_classifier_preds = classifier_preds[
-                    np.arange(x.shape[0]), maxind_classifier_preds
-                ]
-                first_detector_grads = (
-                    max_classifier_preds[:, None, None, None, None] * detector_grads
-                )
+                max_classifier_preds = classifier_preds[np.arange(x.shape[0]), maxind_classifier_preds]
+                first_detector_grads = max_classifier_preds[:, None, None, None, None] * detector_grads
 
                 # Chain the detector gradients for the second component
-                max_classifier_grads = classifier_grads[
-                    np.arange(len(classifier_grads)), maxind_classifier_preds
-                ]
+                max_classifier_grads = classifier_grads[np.arange(len(classifier_grads)), maxind_classifier_preds]
                 detector_preds = self.detector.predict(x=x)
-                second_detector_grads = (
-                    max_classifier_grads * (detector_preds + 1)[:, None, None]
-                )
+                second_detector_grads = max_classifier_grads * (detector_preds + 1)[:, None, None]
                 second_detector_grads = second_detector_grads[None, ...]
                 second_detector_grads = np.swapaxes(second_detector_grads, 0, 1)
 
@@ -232,9 +193,7 @@
             detector_idx = np.where(label == self.nb_classes - 1)
 
             # Initialize the combined gradients
-            combined_grads = np.zeros(
-                shape=(x.shape[0], 1, x.shape[1], x.shape[2], x.shape[3])
-            )
+            combined_grads = np.zeros(shape=(x.shape[0], 1, x.shape[1], x.shape[2], x.shape[3]))
 
             # First compute the classifier gradients for classifier_idx
             if classifier_idx:
@@ -245,33 +204,21 @@
             # Then compute the detector gradients for detector_idx
             if detector_idx:
                 # First compute the classifier gradients for detector_idx
-                classifier_grads = self.classifier.class_gradient(
-                    x=x[detector_idx], label=None
-                )
+                classifier_grads = self.classifier.class_gradient(x=x[detector_idx], label=None)
 
                 # Then compute the detector gradients for detector_idx
-                detector_grads = self.detector.class_gradient(
-                    x=x[detector_idx], label=0
-                )
+                detector_grads = self.detector.class_gradient(x=x[detector_idx], label=0)
 
                 # Chain the detector gradients for the first component
                 classifier_preds = self.classifier.predict(x=x[detector_idx])
                 maxind_classifier_preds = np.argmax(classifier_preds, axis=1)
-                max_classifier_preds = classifier_preds[
-                    np.arange(len(detector_idx)), maxind_classifier_preds
-                ]
-                first_detector_grads = (
-                    max_classifier_preds[:, None, None, None, None] * detector_grads
-                )
+                max_classifier_preds = classifier_preds[np.arange(len(detector_idx)), maxind_classifier_preds]
+                first_detector_grads = max_classifier_preds[:, None, None, None, None] * detector_grads
 
                 # Chain the detector gradients for the second component
-                max_classifier_grads = classifier_grads[
-                    np.arange(len(classifier_grads)), maxind_classifier_preds
-                ]
+                max_classifier_grads = classifier_grads[np.arange(len(classifier_grads)), maxind_classifier_preds]
                 detector_preds = self.detector.predict(x=x[detector_idx])
-                second_detector_grads = (
-                    max_classifier_grads * (detector_preds + 1)[:, None, None]
-                )
+                second_detector_grads = max_classifier_grads * (detector_preds + 1)[:, None, None]
                 second_detector_grads = second_detector_grads[None, ...]
                 second_detector_grads = np.swapaxes(second_detector_grads, 0, 1)
 
@@ -307,7 +254,7 @@
         raise NotImplementedError
 
     def get_activations(
-        self, x: np.ndarray, layer: Union[int, str], batch_size: int = 128
+        self, x: np.ndarray, layer: Union[int, str], batch_size: int = 128, framework: bool = False
     ) -> np.ndarray:
         """
         Return the output of the specified layer for input `x`. `layer` is specified by layer index (between 0 and
@@ -317,6 +264,7 @@
         :param x: Input for computing the activations.
         :param layer: Layer for computing the activations.
         :param batch_size: Size of batches.
+        :param framework: If true, return the intermediate tensor representation of the activation.
         :return: The output of `layer`, where the first dimension is the batch size corresponding to `x`.
         :raises `NotImplementedException`: This method is not supported for detector-classifiers.
         """
@@ -372,21 +320,13 @@
         # Chain the detector gradients for the first component
         classifier_preds = self.classifier.predict(x=x)
         maxind_classifier_preds = np.argmax(classifier_preds, axis=1)
-        max_classifier_preds = classifier_preds[
-            np.arange(classifier_preds.shape[0]), maxind_classifier_preds
-        ]
-        first_detector_grads = (
-            max_classifier_preds[:, None, None, None, None] * detector_grads
-        )
+        max_classifier_preds = classifier_preds[np.arange(classifier_preds.shape[0]), maxind_classifier_preds]
+        first_detector_grads = max_classifier_preds[:, None, None, None, None] * detector_grads
 
         # Chain the detector gradients for the second component
-        max_classifier_grads = classifier_grads[
-            np.arange(len(classifier_grads)), maxind_classifier_preds
-        ]
+        max_classifier_grads = classifier_grads[np.arange(len(classifier_grads)), maxind_classifier_preds]
         detector_preds = self.detector.predict(x=x)
-        second_detector_grads = (
-            max_classifier_grads * (detector_preds + 1)[:, None, None]
-        )
+        second_detector_grads = max_classifier_grads * (detector_preds + 1)[:, None, None]
         second_detector_grads = second_detector_grads[None, ...]
         second_detector_grads = np.swapaxes(second_detector_grads, 0, 1)
 
@@ -394,8 +334,6 @@
         detector_grads = first_detector_grads + second_detector_grads
 
         # Combine the gradients
-        combined_logits_grads = np.concatenate(
-            [classifier_grads, detector_grads], axis=1
-        )
+        combined_logits_grads = np.concatenate([classifier_grads, detector_grads], axis=1)
 
         return combined_logits_grads