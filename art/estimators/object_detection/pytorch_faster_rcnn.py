# MIT License
#
# Copyright (C) The Adversarial Robustness Toolbox (ART) Authors 2020
#
# Permission is hereby granted, free of charge, to any person obtaining a copy of this software and associated
# documentation files (the "Software"), to deal in the Software without restriction, including without limitation the
# rights to use, copy, modify, merge, publish, distribute, sublicense, and/or sell copies of the Software, and to permit
# persons to whom the Software is furnished to do so, subject to the following conditions:
#
# The above copyright notice and this permission notice shall be included in all copies or substantial portions of the
# Software.
#
# THE SOFTWARE IS PROVIDED "AS IS", WITHOUT WARRANTY OF ANY KIND, EXPRESS OR IMPLIED, INCLUDING BUT NOT LIMITED TO THE
# WARRANTIES OF MERCHANTABILITY, FITNESS FOR A PARTICULAR PURPOSE AND NONINFRINGEMENT. IN NO EVENT SHALL THE
# AUTHORS OR COPYRIGHT HOLDERS BE LIABLE FOR ANY CLAIM, DAMAGES OR OTHER LIABILITY, WHETHER IN AN ACTION OF CONTRACT,
# TORT OR OTHERWISE, ARISING FROM, OUT OF OR IN CONNECTION WITH THE SOFTWARE OR THE USE OR OTHER DEALINGS IN THE
# SOFTWARE.
"""
This module implements the task specific estimator for Faster R-CNN v3 in PyTorch.
"""
import logging
from typing import List, Optional, Tuple, Union, TYPE_CHECKING


from art.estimators.object_detection.python_object_detector import PyTorchObjectDetector

if TYPE_CHECKING:
    # pylint: disable=C0412
    import torchvision

    from art.utils import CLIP_VALUES_TYPE, PREPROCESSING_TYPE
    from art.defences.preprocessor.preprocessor import Preprocessor
    from art.defences.postprocessor.postprocessor import Postprocessor

logger = logging.getLogger(__name__)


class PyTorchFasterRCNN(PyTorchObjectDetector):
    """
    This class implements a model-specific object detector using Faster-RCNN and PyTorch.
    """

    def __init__(
        self,
        model: Optional["torchvision.models.detection.fasterrcnn_resnet50_fpn"] = None,
        clip_values: Optional["CLIP_VALUES_TYPE"] = None,
        channels_first: Optional[bool] = None,
        preprocessing_defences: Union["Preprocessor", List["Preprocessor"], None] = None,
        postprocessing_defences: Union["Postprocessor", List["Postprocessor"], None] = None,
        preprocessing: "PREPROCESSING_TYPE" = None,
        attack_losses: Tuple[str, ...] = (
            "loss_classifier",
            "loss_box_reg",
            "loss_objectness",
            "loss_rpn_box_reg",
        ),
        device_type: str = "gpu",
    ):
        """
        Initialization.

        :param model: Faster-RCNN model. The output of the model is `List[Dict[Tensor]]`, one for each input image. The
                      fields of the Dict are as follows:

                      - boxes (FloatTensor[N, 4]): the predicted boxes in [x1, y1, x2, y2] format, with values \
                        between 0 and H and 0 and W
                      - labels (Int64Tensor[N]): the predicted labels for each image
                      - scores (Tensor[N]): the scores or each prediction
        :param clip_values: Tuple of the form `(min, max)` of floats or `np.ndarray` representing the minimum and
               maximum values allowed for features. If floats are provided, these will be used as the range of all
               features. If arrays are provided, each value will be considered the bound for a feature, thus
               the shape of clip values needs to match the total number of features.
        :param channels_first: Set channels first or last.
        :param preprocessing_defences: Preprocessing defence(s) to be applied by the classifier.
        :param postprocessing_defences: Postprocessing defence(s) to be applied by the classifier.
        :param preprocessing: Tuple of the form `(subtrahend, divisor)` of floats or `np.ndarray` of values to be
               used for data preprocessing. The first value will be subtracted from the input. The input will then
               be divided by the second one.
        :param attack_losses: Tuple of any combination of strings of loss components: 'loss_classifier', 'loss_box_reg',
                              'loss_objectness', and 'loss_rpn_box_reg'.
        :param device_type: Type of device to be used for model and tensors, if `cpu` run on CPU, if `gpu` run on GPU
                            if available otherwise run on CPU.
        """
        import torchvision  # lgtm [py/repeated-import]

        if model is None:
            model = torchvision.models.detection.fasterrcnn_resnet50_fpn(
                pretrained=True, progress=True, num_classes=91, pretrained_backbone=True
            )

        super().__init__(
            model=model,
            clip_values=clip_values,
            channels_first=channels_first,
            preprocessing_defences=preprocessing_defences,
            postprocessing_defences=postprocessing_defences,
            preprocessing=preprocessing,
<<<<<<< HEAD
        )

        self._input_shape = None

        if self.clip_values is not None:
            if self.clip_values[0] != 0:
                raise ValueError("This classifier requires un-normalized input images with clip_vales=(0, max_value).")
            if self.clip_values[1] <= 0:
                raise ValueError("This classifier requires un-normalized input images with clip_vales=(0, max_value).")

        if preprocessing is not None:
            raise ValueError("This estimator does not support `preprocessing`.")
        if self.postprocessing_defences is not None:
            raise ValueError("This estimator does not support `postprocessing_defences`.")

        if model is None:
            self._model = torchvision.models.detection.fasterrcnn_resnet50_fpn(
                pretrained=True, progress=True, num_classes=91, pretrained_backbone=True
            )
        else:
            self._model = model

        # Set device
        self._device: torch.device
        if device_type == "cpu" or not torch.cuda.is_available():
            self._device = torch.device("cpu")
        else:  # pragma: no cover
            cuda_idx = torch.cuda.current_device()
            self._device = torch.device("cuda:{}".format(cuda_idx))

        self._model.to(self._device)
        self._model.eval()
        self.attack_losses: Tuple[str, ...] = attack_losses

    @property
    def native_label_is_pytorch_format(self) -> bool:
        """
        Are the native labels in PyTorch format [x1, y1, x2, y2]?
        """
        return True

    @property
    def input_shape(self) -> Tuple[int, ...]:
        """
        Return the shape of one input sample.

        :return: Shape of one input sample.
        """
        return self._input_shape  # type: ignore

    @property
    def device(self) -> "torch.device":
        """
        Get current used device.

        :return: Current used device.
        """
        return self._device

    def _get_losses(
        self, x: np.ndarray, y: Union[List[Dict[str, np.ndarray]], List[Dict[str, "torch.Tensor"]]]
    ) -> Tuple[Dict[str, "torch.Tensor"], List["torch.Tensor"], List["torch.Tensor"]]:
        """
        Get the loss tensor output of the model including all preprocessing.

        :param x: Samples of shape (nb_samples, height, width, nb_channels).
        :param y: Target values of format `List[Dict[Tensor]]`, one for each input image. The fields of the Dict are as
                  follows:

                  - boxes (FloatTensor[N, 4]): the boxes in [x1, y1, x2, y2] format, with 0 <= x1 < x2 <= W and
                                               0 <= y1 < y2 <= H.
                  - labels (Int64Tensor[N]): the labels for each image
        :return: Loss gradients of the same shape as `x`.
        """
        import torch  # lgtm [py/repeated-import]
        import torchvision  # lgtm [py/repeated-import]

        self._model.train()

        # Apply preprocessing
        if self.all_framework_preprocessing:
            if isinstance(x, torch.Tensor):
                raise NotImplementedError

            if y is not None and isinstance(y[0]["boxes"], np.ndarray):
                y_tensor = list()
                for i, y_i in enumerate(y):
                    y_t = dict()
                    y_t["boxes"] = torch.from_numpy(y_i["boxes"]).type(torch.float).to(self._device)
                    y_t["labels"] = torch.from_numpy(y_i["labels"]).type(torch.int64).to(self._device)
                    y_tensor.append(y_t)
            else:
                y_tensor = y

            transform = torchvision.transforms.Compose([torchvision.transforms.ToTensor()])
            image_tensor_list_grad = list()
            y_preprocessed = list()
            inputs_t = list()

            for i in range(x.shape[0]):
                if self.clip_values is not None:
                    x_grad = transform(x[i] / self.clip_values[1]).to(self._device)
                else:
                    x_grad = transform(x[i]).to(self._device)
                x_grad.requires_grad = True
                image_tensor_list_grad.append(x_grad)
                x_grad_1 = torch.unsqueeze(x_grad, dim=0)
                x_preprocessed_i, y_preprocessed_i = self._apply_preprocessing(
                    x_grad_1, y=[y_tensor[i]], fit=False, no_grad=False
                )
                x_preprocessed_i = torch.squeeze(x_preprocessed_i)
                y_preprocessed.append(y_preprocessed_i[0])
                inputs_t.append(x_preprocessed_i)

        elif isinstance(x, np.ndarray):
            x_preprocessed, y_preprocessed = self._apply_preprocessing(x, y=y, fit=False, no_grad=True)

            if y_preprocessed is not None and isinstance(y_preprocessed[0]["boxes"], np.ndarray):
                y_preprocessed_tensor = list()
                for i, y_i in enumerate(y_preprocessed):
                    y_preprocessed_t = dict()
                    y_preprocessed_t["boxes"] = torch.from_numpy(y_i["boxes"]).type(torch.float).to(self._device)
                    y_preprocessed_t["labels"] = torch.from_numpy(y_i["labels"]).type(torch.int64).to(self._device)
                    y_preprocessed_tensor.append(y_preprocessed_t)
                y_preprocessed = y_preprocessed_tensor

            transform = torchvision.transforms.Compose([torchvision.transforms.ToTensor()])
            image_tensor_list_grad = list()

            for i in range(x_preprocessed.shape[0]):
                if self.clip_values is not None:
                    x_grad = transform(x_preprocessed[i] / self.clip_values[1]).to(self._device)
                else:
                    x_grad = transform(x_preprocessed[i]).to(self._device)
                x_grad.requires_grad = True
                image_tensor_list_grad.append(x_grad)

            inputs_t = image_tensor_list_grad

        else:
            raise NotImplementedError("Combination of inputs and preprocessing not supported.")

        if isinstance(y_preprocessed, np.ndarray):
            labels_t = torch.from_numpy(y_preprocessed).to(self._device)  # type: ignore
        else:
            labels_t = y_preprocessed  # type: ignore

        output = self._model(inputs_t, labels_t)

        return output, inputs_t, image_tensor_list_grad

    def loss_gradient(  # pylint: disable=W0613
        self, x: np.ndarray, y: Union[List[Dict[str, np.ndarray]], List[Dict[str, "torch.Tensor"]]], **kwargs
    ) -> np.ndarray:
        """
        Compute the gradient of the loss function w.r.t. `x`.

        :param x: Samples of shape (nb_samples, height, width, nb_channels).
        :param y: Target values of format `List[Dict[Tensor]]`, one for each input image. The
                  fields of the Dict are as follows:

                  - boxes (FloatTensor[N, 4]): the predicted boxes in [x1, y1, x2, y2] format, with values \
                    between 0 and H and 0 and W
                  - labels (Int64Tensor[N]): the predicted labels for each image
                  - scores (Tensor[N]): the scores or each prediction.
        :return: Loss gradients of the same shape as `x`.
        """
        import torch  # lgtm [py/repeated-import]

        grad_list = list()

        # Adding this loop because torch==[1.7, 1.8] and related versions of torchvision do not allow loss gradients at
        #  the input for batches larger than 1 anymore for PyTorch FasterRCNN because of a view created by torch or
        #  torchvision. This loop should be revisited with later releases of torch and removed once it becomes
        #  unnecessary.
        for i in range(x.shape[0]):

            x_i = x[[i]]
            y_i = [y[i]]

            output, inputs_t, image_tensor_list_grad = self._get_losses(x=x_i, y=y_i)

            # Compute the gradient and return
            loss = None
            for loss_name in self.attack_losses:
                if loss is None:
                    loss = output[loss_name]
                else:
                    loss = loss + output[loss_name]

            # Clean gradients
            self._model.zero_grad()

            # Compute gradients
            loss.backward(retain_graph=True)  # type: ignore

            if isinstance(x, np.ndarray):
                for img in image_tensor_list_grad:
                    gradients = img.grad.cpu().numpy().copy()
                    grad_list.append(gradients)
            else:
                for img in inputs_t:
                    gradients = img.grad.copy()
                    grad_list.append(gradients)

        if isinstance(x, np.ndarray):
            grads = np.stack(grad_list, axis=0)
        else:
            grads = torch.stack(grad_list, dim=0)
        grads = np.transpose(grads, (0, 2, 3, 1))

        if self.clip_values is not None:
            grads = grads / self.clip_values[1]

        if not self.all_framework_preprocessing:
            grads = self._apply_preprocessing_gradient(x, grads)

        assert grads.shape == x.shape

        return grads

    def predict(self, x: np.ndarray, batch_size: int = 128, **kwargs) -> List[Dict[str, np.ndarray]]:
        """
        Perform prediction for a batch of inputs.

        :param x: Samples of shape (nb_samples, height, width, nb_channels).
        :param batch_size: Batch size.
        :return: Predictions of format `List[Dict[str, np.ndarray]]`, one for each input image. The fields of the Dict
                 are as follows:

                 - boxes [N, 4]: the boxes in [x1, y1, x2, y2] format, with 0 <= x1 < x2 <= W and 0 <= y1 < y2 <= H.
                 - labels [N]: the labels for each image
                 - scores [N]: the scores or each prediction.
        """
        import torchvision  # lgtm [py/repeated-import]

        self._model.eval()

        # Apply preprocessing
        x, _ = self._apply_preprocessing(x, y=None, fit=False)

        transform = torchvision.transforms.Compose([torchvision.transforms.ToTensor()])
        image_tensor_list: List[np.ndarray] = list()

        if self.clip_values is not None:
            norm_factor = self.clip_values[1]
        else:
            norm_factor = 1.0
        for i in range(x.shape[0]):
            image_tensor_list.append(transform(x[i] / norm_factor).to(self._device))
        predictions = self._model(image_tensor_list)

        for i_prediction, _ in enumerate(predictions):
            predictions[i_prediction]["boxes"] = predictions[i_prediction]["boxes"].detach().cpu().numpy()
            predictions[i_prediction]["labels"] = predictions[i_prediction]["labels"].detach().cpu().numpy()
            predictions[i_prediction]["scores"] = predictions[i_prediction]["scores"].detach().cpu().numpy()

        return predictions

    def fit(self, x: np.ndarray, y, batch_size: int = 128, nb_epochs: int = 20, **kwargs) -> None:
        raise NotImplementedError

    def get_activations(
        self, x: np.ndarray, layer: Union[int, str], batch_size: int, framework: bool = False
    ) -> np.ndarray:
        raise NotImplementedError

    def compute_losses(self, x: np.ndarray, y: np.ndarray) -> np.ndarray:
        """
        Compute all loss components.

        :param x: Samples of shape (nb_samples, nb_features) or (nb_samples, nb_pixels_1, nb_pixels_2,
                  nb_channels) or (nb_samples, nb_channels, nb_pixels_1, nb_pixels_2).
        :param y: Target values (class labels) one-hot-encoded of shape `(nb_samples, nb_classes)` or indices
                  of shape `(nb_samples,)`.
        :return: Dictionary of loss components.
        """
        output, _, _ = self._get_losses(x=x, y=y)
        return output

    def compute_loss(self, x: np.ndarray, y: np.ndarray, **kwargs) -> np.ndarray:
        """
        Compute the loss of the neural network for samples `x`.
        """
        import torch  # lgtm [py/repeated-import]

        output, _, _ = self._get_losses(x=x, y=y)

        # Compute the gradient and return
        loss = None
        for loss_name in self.attack_losses:
            if loss is None:
                loss = output[loss_name]
            else:
                loss = loss + output[loss_name]

        assert loss is not None

        if isinstance(x, torch.Tensor):
            return loss

        return loss.detach().cpu().numpy()
=======
            attack_losses=attack_losses,
            device_type=device_type,
        )
>>>>>>> bc6aa617
<|MERGE_RESOLUTION|>--- conflicted
+++ resolved
@@ -95,311 +95,6 @@
             preprocessing_defences=preprocessing_defences,
             postprocessing_defences=postprocessing_defences,
             preprocessing=preprocessing,
-<<<<<<< HEAD
-        )
-
-        self._input_shape = None
-
-        if self.clip_values is not None:
-            if self.clip_values[0] != 0:
-                raise ValueError("This classifier requires un-normalized input images with clip_vales=(0, max_value).")
-            if self.clip_values[1] <= 0:
-                raise ValueError("This classifier requires un-normalized input images with clip_vales=(0, max_value).")
-
-        if preprocessing is not None:
-            raise ValueError("This estimator does not support `preprocessing`.")
-        if self.postprocessing_defences is not None:
-            raise ValueError("This estimator does not support `postprocessing_defences`.")
-
-        if model is None:
-            self._model = torchvision.models.detection.fasterrcnn_resnet50_fpn(
-                pretrained=True, progress=True, num_classes=91, pretrained_backbone=True
-            )
-        else:
-            self._model = model
-
-        # Set device
-        self._device: torch.device
-        if device_type == "cpu" or not torch.cuda.is_available():
-            self._device = torch.device("cpu")
-        else:  # pragma: no cover
-            cuda_idx = torch.cuda.current_device()
-            self._device = torch.device("cuda:{}".format(cuda_idx))
-
-        self._model.to(self._device)
-        self._model.eval()
-        self.attack_losses: Tuple[str, ...] = attack_losses
-
-    @property
-    def native_label_is_pytorch_format(self) -> bool:
-        """
-        Are the native labels in PyTorch format [x1, y1, x2, y2]?
-        """
-        return True
-
-    @property
-    def input_shape(self) -> Tuple[int, ...]:
-        """
-        Return the shape of one input sample.
-
-        :return: Shape of one input sample.
-        """
-        return self._input_shape  # type: ignore
-
-    @property
-    def device(self) -> "torch.device":
-        """
-        Get current used device.
-
-        :return: Current used device.
-        """
-        return self._device
-
-    def _get_losses(
-        self, x: np.ndarray, y: Union[List[Dict[str, np.ndarray]], List[Dict[str, "torch.Tensor"]]]
-    ) -> Tuple[Dict[str, "torch.Tensor"], List["torch.Tensor"], List["torch.Tensor"]]:
-        """
-        Get the loss tensor output of the model including all preprocessing.
-
-        :param x: Samples of shape (nb_samples, height, width, nb_channels).
-        :param y: Target values of format `List[Dict[Tensor]]`, one for each input image. The fields of the Dict are as
-                  follows:
-
-                  - boxes (FloatTensor[N, 4]): the boxes in [x1, y1, x2, y2] format, with 0 <= x1 < x2 <= W and
-                                               0 <= y1 < y2 <= H.
-                  - labels (Int64Tensor[N]): the labels for each image
-        :return: Loss gradients of the same shape as `x`.
-        """
-        import torch  # lgtm [py/repeated-import]
-        import torchvision  # lgtm [py/repeated-import]
-
-        self._model.train()
-
-        # Apply preprocessing
-        if self.all_framework_preprocessing:
-            if isinstance(x, torch.Tensor):
-                raise NotImplementedError
-
-            if y is not None and isinstance(y[0]["boxes"], np.ndarray):
-                y_tensor = list()
-                for i, y_i in enumerate(y):
-                    y_t = dict()
-                    y_t["boxes"] = torch.from_numpy(y_i["boxes"]).type(torch.float).to(self._device)
-                    y_t["labels"] = torch.from_numpy(y_i["labels"]).type(torch.int64).to(self._device)
-                    y_tensor.append(y_t)
-            else:
-                y_tensor = y
-
-            transform = torchvision.transforms.Compose([torchvision.transforms.ToTensor()])
-            image_tensor_list_grad = list()
-            y_preprocessed = list()
-            inputs_t = list()
-
-            for i in range(x.shape[0]):
-                if self.clip_values is not None:
-                    x_grad = transform(x[i] / self.clip_values[1]).to(self._device)
-                else:
-                    x_grad = transform(x[i]).to(self._device)
-                x_grad.requires_grad = True
-                image_tensor_list_grad.append(x_grad)
-                x_grad_1 = torch.unsqueeze(x_grad, dim=0)
-                x_preprocessed_i, y_preprocessed_i = self._apply_preprocessing(
-                    x_grad_1, y=[y_tensor[i]], fit=False, no_grad=False
-                )
-                x_preprocessed_i = torch.squeeze(x_preprocessed_i)
-                y_preprocessed.append(y_preprocessed_i[0])
-                inputs_t.append(x_preprocessed_i)
-
-        elif isinstance(x, np.ndarray):
-            x_preprocessed, y_preprocessed = self._apply_preprocessing(x, y=y, fit=False, no_grad=True)
-
-            if y_preprocessed is not None and isinstance(y_preprocessed[0]["boxes"], np.ndarray):
-                y_preprocessed_tensor = list()
-                for i, y_i in enumerate(y_preprocessed):
-                    y_preprocessed_t = dict()
-                    y_preprocessed_t["boxes"] = torch.from_numpy(y_i["boxes"]).type(torch.float).to(self._device)
-                    y_preprocessed_t["labels"] = torch.from_numpy(y_i["labels"]).type(torch.int64).to(self._device)
-                    y_preprocessed_tensor.append(y_preprocessed_t)
-                y_preprocessed = y_preprocessed_tensor
-
-            transform = torchvision.transforms.Compose([torchvision.transforms.ToTensor()])
-            image_tensor_list_grad = list()
-
-            for i in range(x_preprocessed.shape[0]):
-                if self.clip_values is not None:
-                    x_grad = transform(x_preprocessed[i] / self.clip_values[1]).to(self._device)
-                else:
-                    x_grad = transform(x_preprocessed[i]).to(self._device)
-                x_grad.requires_grad = True
-                image_tensor_list_grad.append(x_grad)
-
-            inputs_t = image_tensor_list_grad
-
-        else:
-            raise NotImplementedError("Combination of inputs and preprocessing not supported.")
-
-        if isinstance(y_preprocessed, np.ndarray):
-            labels_t = torch.from_numpy(y_preprocessed).to(self._device)  # type: ignore
-        else:
-            labels_t = y_preprocessed  # type: ignore
-
-        output = self._model(inputs_t, labels_t)
-
-        return output, inputs_t, image_tensor_list_grad
-
-    def loss_gradient(  # pylint: disable=W0613
-        self, x: np.ndarray, y: Union[List[Dict[str, np.ndarray]], List[Dict[str, "torch.Tensor"]]], **kwargs
-    ) -> np.ndarray:
-        """
-        Compute the gradient of the loss function w.r.t. `x`.
-
-        :param x: Samples of shape (nb_samples, height, width, nb_channels).
-        :param y: Target values of format `List[Dict[Tensor]]`, one for each input image. The
-                  fields of the Dict are as follows:
-
-                  - boxes (FloatTensor[N, 4]): the predicted boxes in [x1, y1, x2, y2] format, with values \
-                    between 0 and H and 0 and W
-                  - labels (Int64Tensor[N]): the predicted labels for each image
-                  - scores (Tensor[N]): the scores or each prediction.
-        :return: Loss gradients of the same shape as `x`.
-        """
-        import torch  # lgtm [py/repeated-import]
-
-        grad_list = list()
-
-        # Adding this loop because torch==[1.7, 1.8] and related versions of torchvision do not allow loss gradients at
-        #  the input for batches larger than 1 anymore for PyTorch FasterRCNN because of a view created by torch or
-        #  torchvision. This loop should be revisited with later releases of torch and removed once it becomes
-        #  unnecessary.
-        for i in range(x.shape[0]):
-
-            x_i = x[[i]]
-            y_i = [y[i]]
-
-            output, inputs_t, image_tensor_list_grad = self._get_losses(x=x_i, y=y_i)
-
-            # Compute the gradient and return
-            loss = None
-            for loss_name in self.attack_losses:
-                if loss is None:
-                    loss = output[loss_name]
-                else:
-                    loss = loss + output[loss_name]
-
-            # Clean gradients
-            self._model.zero_grad()
-
-            # Compute gradients
-            loss.backward(retain_graph=True)  # type: ignore
-
-            if isinstance(x, np.ndarray):
-                for img in image_tensor_list_grad:
-                    gradients = img.grad.cpu().numpy().copy()
-                    grad_list.append(gradients)
-            else:
-                for img in inputs_t:
-                    gradients = img.grad.copy()
-                    grad_list.append(gradients)
-
-        if isinstance(x, np.ndarray):
-            grads = np.stack(grad_list, axis=0)
-        else:
-            grads = torch.stack(grad_list, dim=0)
-        grads = np.transpose(grads, (0, 2, 3, 1))
-
-        if self.clip_values is not None:
-            grads = grads / self.clip_values[1]
-
-        if not self.all_framework_preprocessing:
-            grads = self._apply_preprocessing_gradient(x, grads)
-
-        assert grads.shape == x.shape
-
-        return grads
-
-    def predict(self, x: np.ndarray, batch_size: int = 128, **kwargs) -> List[Dict[str, np.ndarray]]:
-        """
-        Perform prediction for a batch of inputs.
-
-        :param x: Samples of shape (nb_samples, height, width, nb_channels).
-        :param batch_size: Batch size.
-        :return: Predictions of format `List[Dict[str, np.ndarray]]`, one for each input image. The fields of the Dict
-                 are as follows:
-
-                 - boxes [N, 4]: the boxes in [x1, y1, x2, y2] format, with 0 <= x1 < x2 <= W and 0 <= y1 < y2 <= H.
-                 - labels [N]: the labels for each image
-                 - scores [N]: the scores or each prediction.
-        """
-        import torchvision  # lgtm [py/repeated-import]
-
-        self._model.eval()
-
-        # Apply preprocessing
-        x, _ = self._apply_preprocessing(x, y=None, fit=False)
-
-        transform = torchvision.transforms.Compose([torchvision.transforms.ToTensor()])
-        image_tensor_list: List[np.ndarray] = list()
-
-        if self.clip_values is not None:
-            norm_factor = self.clip_values[1]
-        else:
-            norm_factor = 1.0
-        for i in range(x.shape[0]):
-            image_tensor_list.append(transform(x[i] / norm_factor).to(self._device))
-        predictions = self._model(image_tensor_list)
-
-        for i_prediction, _ in enumerate(predictions):
-            predictions[i_prediction]["boxes"] = predictions[i_prediction]["boxes"].detach().cpu().numpy()
-            predictions[i_prediction]["labels"] = predictions[i_prediction]["labels"].detach().cpu().numpy()
-            predictions[i_prediction]["scores"] = predictions[i_prediction]["scores"].detach().cpu().numpy()
-
-        return predictions
-
-    def fit(self, x: np.ndarray, y, batch_size: int = 128, nb_epochs: int = 20, **kwargs) -> None:
-        raise NotImplementedError
-
-    def get_activations(
-        self, x: np.ndarray, layer: Union[int, str], batch_size: int, framework: bool = False
-    ) -> np.ndarray:
-        raise NotImplementedError
-
-    def compute_losses(self, x: np.ndarray, y: np.ndarray) -> np.ndarray:
-        """
-        Compute all loss components.
-
-        :param x: Samples of shape (nb_samples, nb_features) or (nb_samples, nb_pixels_1, nb_pixels_2,
-                  nb_channels) or (nb_samples, nb_channels, nb_pixels_1, nb_pixels_2).
-        :param y: Target values (class labels) one-hot-encoded of shape `(nb_samples, nb_classes)` or indices
-                  of shape `(nb_samples,)`.
-        :return: Dictionary of loss components.
-        """
-        output, _, _ = self._get_losses(x=x, y=y)
-        return output
-
-    def compute_loss(self, x: np.ndarray, y: np.ndarray, **kwargs) -> np.ndarray:
-        """
-        Compute the loss of the neural network for samples `x`.
-        """
-        import torch  # lgtm [py/repeated-import]
-
-        output, _, _ = self._get_losses(x=x, y=y)
-
-        # Compute the gradient and return
-        loss = None
-        for loss_name in self.attack_losses:
-            if loss is None:
-                loss = output[loss_name]
-            else:
-                loss = loss + output[loss_name]
-
-        assert loss is not None
-
-        if isinstance(x, torch.Tensor):
-            return loss
-
-        return loss.detach().cpu().numpy()
-=======
             attack_losses=attack_losses,
             device_type=device_type,
-        )
->>>>>>> bc6aa617
+        )