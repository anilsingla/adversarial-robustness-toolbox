--- conflicted
+++ resolved
@@ -703,313 +703,4 @@
     if clip_values is not None:
         np.clip(x, clip_values[0], clip_values[1], out=x)
     x = np.around(x / round_samples) * round_samples
-<<<<<<< HEAD
-    return x
-
-# ----------------------------------------------------------------------------------------------- TEST MODELS FOR MNIST
-
-
-def _tf_weights_loader(dataset, weights_type, layer='DENSE'):
-    filename = str(weights_type) + '_' + str(layer) + '_' + str(dataset) + '.npy'
-
-    def _tf_initializer(_, dtype, partition_info):
-        import tensorflow as tf
-
-        weights = np.load(os.path.join(os.path.dirname(os.path.dirname(__file__)), 'models', filename))
-        return tf.constant(weights, dtype)
-
-    return _tf_initializer
-
-
-def _kr_weights_loader(dataset, weights_type, layer='DENSE'):
-    import keras.backend as k
-    filename = str(weights_type) + '_' + str(layer) + '_' + str(dataset) + '.npy'
-
-    def _kr_initializer(_, dtype=None):
-        weights = np.load(os.path.join(os.path.dirname(os.path.dirname(__file__)), 'models', filename))
-        return k.variable(value=weights, dtype=dtype)
-
-    return _kr_initializer
-
-
-def get_classifier_tf():
-    """
-    Standard Tensorflow classifier for unit testing.
-
-    The following hyper-parameters were used to obtain the weights and biases:
-    learning_rate: 0.01
-    batch size: 10
-    number of epochs: 2
-    optimizer: tf.train.AdamOptimizer
-
-    :return: TFClassifier, tf.Session()
-    """
-    import tensorflow as tf
-    from art.classifiers import TFClassifier
-
-    # Define input and output placeholders
-    input_ph = tf.placeholder(tf.float32, shape=[None, 28, 28, 1])
-    labels_ph = tf.placeholder(tf.int32, shape=[None, 10])
-
-    # Define the tensorflow graph
-    conv = tf.layers.conv2d(input_ph, 1, 7, activation=tf.nn.relu,
-                            kernel_initializer=_tf_weights_loader('MNIST', 'W', 'CONV2D'),
-                            bias_initializer=_tf_weights_loader('MNIST', 'B', 'CONV2D'))
-    conv = tf.layers.max_pooling2d(conv, 4, 4)
-    flattened = tf.contrib.layers.flatten(conv)
-
-    # Logits layer
-    logits = tf.layers.dense(flattened, 10, kernel_initializer=_tf_weights_loader('MNIST', 'W', 'DENSE'),
-                             bias_initializer=_tf_weights_loader('MNIST', 'B', 'DENSE'))
-
-    # Train operator
-    loss = tf.reduce_mean(tf.losses.softmax_cross_entropy(logits=logits, onehot_labels=labels_ph))
-    optimizer = tf.train.AdamOptimizer(learning_rate=0.01)
-    train = optimizer.minimize(loss)
-
-    # Tensorflow session and initialization
-    sess = tf.Session()
-    sess.run(tf.global_variables_initializer())
-
-    # Train the classifier
-    tfc = TFClassifier(clip_values=(0, 1), input_ph=input_ph, output=logits, labels_ph=labels_ph, train=train,
-                       loss=loss, learning=None, sess=sess)
-
-    return tfc, sess
-
-
-def get_classifier_kr():
-    """
-    Standard Keras classifier for unit testing
-
-    The weights and biases are identical to the Tensorflow model in get_classifier_tf().
-
-    :return: KerasClassifier, tf.Session()
-    """
-    import keras
-    import keras.backend as k
-    from keras.models import Sequential
-    from keras.layers import Dense, Flatten, Conv2D, MaxPooling2D
-    import tensorflow as tf
-
-    from art.classifiers import KerasClassifier
-
-    # Initialize a tf session
-    sess = tf.Session()
-    k.set_session(sess)
-
-    # Create simple CNN
-    model = Sequential()
-    model.add(Conv2D(1, kernel_size=(7, 7), activation='relu', input_shape=(28, 28, 1),
-                     kernel_initializer=_kr_weights_loader('MNIST', 'W', 'CONV2D'),
-                     bias_initializer=_kr_weights_loader('MNIST', 'B', 'CONV2D')))
-    model.add(MaxPooling2D(pool_size=(4, 4)))
-    model.add(Flatten())
-    model.add(Dense(10, activation='softmax', kernel_initializer=_kr_weights_loader('MNIST', 'W', 'DENSE'),
-                    bias_initializer=_kr_weights_loader('MNIST', 'B', 'DENSE')))
-
-    model.compile(loss=keras.losses.categorical_crossentropy, optimizer=keras.optimizers.Adam(lr=0.01),
-                  metrics=['accuracy'])
-
-    # Get classifier
-    krc = KerasClassifier(model=model, use_logits=False, clip_values=(0, 1))
-
-    return krc, sess
-
-
-def get_classifier_pt():
-    """
-    Standard PyTorch classifier for unit testing
-
-    :return: PyTorchClassifier
-    """
-    from art.classifiers import PyTorchClassifier
-
-    class Model(nn.Module):
-        """
-        Create model for pytorch.
-
-        The weights and biases are identical to the Tensorflow model in get_classifier_tf().
-        """
-
-        def __init__(self):
-            super(Model, self).__init__()
-
-            w_conv2d = np.load(os.path.join(os.path.dirname(os.path.dirname(__file__)), 'models', 'W_CONV2D_MNIST.npy'))
-            b_conv2d = np.load(os.path.join(os.path.dirname(os.path.dirname(__file__)), 'models', 'B_CONV2D_MNIST.npy'))
-            w_dense = np.load(os.path.join(os.path.dirname(os.path.dirname(__file__)), 'models', 'W_DENSE_MNIST.npy'))
-            b_dense = np.load(os.path.join(os.path.dirname(os.path.dirname(__file__)), 'models', 'B_DENSE_MNIST.npy'))
-
-            self.conv = nn.Conv2d(in_channels=1, out_channels=1, kernel_size=7)
-            w_conv2d_pt = np.swapaxes(w_conv2d, 0, 2)
-            w_conv2d_pt = np.swapaxes(w_conv2d_pt, 1, 3)
-            self.conv.weight = nn.Parameter(torch.Tensor(w_conv2d_pt))
-            self.conv.bias = nn.Parameter(torch.Tensor(b_conv2d))
-            self.pool = nn.MaxPool2d(4, 4)
-            self.fullyconnected = nn.Linear(25, 10)
-            self.fullyconnected.weight = nn.Parameter(torch.Tensor(np.transpose(w_dense)))
-            self.fullyconnected.bias = nn.Parameter(torch.Tensor(b_dense))
-
-        def forward(self, x):
-            import torch.nn.functional as f
-
-            x = self.pool(f.relu(self.conv(x)))
-            x = x.view(-1, 25)
-            logit_output = self.fullyconnected(x)
-
-            return logit_output
-
-    # Define the network
-    model = Model()
-
-    # Define a loss function and optimizer
-    loss_fn = nn.CrossEntropyLoss()
-    optimizer = optim.Adam(model.parameters(), lr=0.01)
-
-    # Get classifier
-    ptc = PyTorchClassifier(model=model, loss=loss_fn, optimizer=optimizer, input_shape=(1, 28, 28), nb_classes=10,
-                            clip_values=(0, 1))
-
-    return ptc
-
-
-# ------------------------------------------------------------------------------------------------ TEST MODELS FOR IRIS
-
-def get_iris_classifier_tf():
-    """
-    Standard Tensorflow classifier for unit testing.
-
-    The following hyper-parameters were used to obtain the weights and biases:
-    - learning_rate: 0.01
-    - batch size: 5
-    - number of epochs: 200
-    - optimizer: tf.train.AdamOptimizer
-    The model is trained of 70% of the dataset, and 30% of the training set is used as validation split.
-
-    :return: The trained model for Iris dataset and the session.
-    :rtype: `tuple(TFClassifier, tf.Session)`
-    """
-    import tensorflow as tf
-    from art.classifiers import TFClassifier
-
-    # Define input and output placeholders
-    input_ph = tf.placeholder(tf.float32, shape=[None, 4])
-    labels_ph = tf.placeholder(tf.int32, shape=[None, 3])
-
-    # Define the tensorflow graph
-    dense1 = tf.layers.dense(input_ph, 10, kernel_initializer=_tf_weights_loader('IRIS', 'W', 'DENSE1'),
-                             bias_initializer=_tf_weights_loader('IRIS', 'B', 'DENSE1'))
-    dense2 = tf.layers.dense(dense1, 10, kernel_initializer=_tf_weights_loader('IRIS', 'W', 'DENSE2'),
-                             bias_initializer=_tf_weights_loader('IRIS', 'B', 'DENSE2'))
-    logits = tf.layers.dense(dense2, 3, kernel_initializer=_tf_weights_loader('IRIS', 'W', 'DENSE3'),
-                             bias_initializer=_tf_weights_loader('IRIS', 'B', 'DENSE3'))
-
-    # Train operator
-    loss = tf.reduce_mean(tf.losses.softmax_cross_entropy(logits=logits, onehot_labels=labels_ph))
-
-    # Tensorflow session and initialization
-    sess = tf.Session()
-    sess.run(tf.global_variables_initializer())
-
-    # Train the classifier
-    tfc = TFClassifier(clip_values=(0, 1), input_ph=input_ph, output=logits, labels_ph=labels_ph, train=None,
-                       loss=loss, learning=None, sess=sess, channel_index=1)
-
-    return tfc, sess
-
-
-def get_iris_classifier_kr():
-    """
-    Standard Keras classifier for unit testing on Iris dataset. The weights and biases are identical to the Tensorflow
-    model in `get_iris_classifier_tf`.
-
-    :return: The trained model for Iris dataset and the session.
-    :rtype: `tuple(KerasClassifier, tf.Session)`
-    """
-    import keras
-    import keras.backend as k
-    from keras.models import Sequential
-    from keras.layers import Dense
-    import tensorflow as tf
-
-    from art.classifiers import KerasClassifier
-
-    # Initialize a tf session
-    sess = tf.Session()
-    k.set_session(sess)
-
-    # Create simple CNN
-    model = Sequential()
-    model.add(Dense(10, input_shape=(4,), activation='relu',
-                    kernel_initializer=_kr_weights_loader('IRIS', 'W', 'DENSE1'),
-                    bias_initializer=_kr_weights_loader('IRIS', 'B', 'DENSE1')))
-    model.add(Dense(10, activation='relu', kernel_initializer=_kr_weights_loader('IRIS', 'W', 'DENSE2'),
-                    bias_initializer=_kr_weights_loader('IRIS', 'B', 'DENSE2')))
-    model.add(Dense(3, activation='softmax', kernel_initializer=_kr_weights_loader('IRIS', 'W', 'DENSE3'),
-                    bias_initializer=_kr_weights_loader('IRIS', 'B', 'DENSE3')))
-    model.compile(loss='categorical_crossentropy', optimizer=keras.optimizers.Adam(lr=0.001), metrics=['accuracy'])
-
-    # Get classifier
-    krc = KerasClassifier(model=model, use_logits=False, clip_values=(0, 1), channel_index=1)
-
-    return krc, sess
-
-
-def get_iris_classifier_pt():
-    """
-    Standard PyTorch classifier for unit testing on Iris dataset.
-
-    :return: Trained model for Iris dataset.
-    :rtype: :class:`.PyTorchClassifier`
-    """
-    from art.classifiers import PyTorchClassifier
-
-    class Model(nn.Module):
-        """
-        Create Iris model for PyTorch.
-
-        The weights and biases are identical to the Tensorflow model in `get_iris_classifier_tf`.
-        """
-
-        def __init__(self):
-            super(Model, self).__init__()
-
-            w_dense1 = np.load(os.path.join(os.path.dirname(os.path.dirname(__file__)), 'models', 'W_DENSE1_IRIS.npy'))
-            b_dense1 = np.load(os.path.join(os.path.dirname(os.path.dirname(__file__)), 'models', 'B_DENSE1_IRIS.npy'))
-            w_dense2 = np.load(os.path.join(os.path.dirname(os.path.dirname(__file__)), 'models', 'W_DENSE2_IRIS.npy'))
-            b_dense2 = np.load(os.path.join(os.path.dirname(os.path.dirname(__file__)), 'models', 'B_DENSE2_IRIS.npy'))
-            w_dense3 = np.load(os.path.join(os.path.dirname(os.path.dirname(__file__)), 'models', 'W_DENSE3_IRIS.npy'))
-            b_dense3 = np.load(os.path.join(os.path.dirname(os.path.dirname(__file__)), 'models', 'B_DENSE3_IRIS.npy'))
-
-            self.fully_connected1 = nn.Linear(4, 10)
-            self.fully_connected1.weight = nn.Parameter(torch.Tensor(np.transpose(w_dense1)))
-            self.fully_connected1.bias = nn.Parameter(torch.Tensor(b_dense1))
-            self.fully_connected2 = nn.Linear(10, 10)
-            self.fully_connected2.weight = nn.Parameter(torch.Tensor(np.transpose(w_dense2)))
-            self.fully_connected2.bias = nn.Parameter(torch.Tensor(b_dense2))
-            self.fully_connected3 = nn.Linear(10, 3)
-            self.fully_connected3.weight = nn.Parameter(torch.Tensor(np.transpose(w_dense3)))
-            self.fully_connected3.bias = nn.Parameter(torch.Tensor(b_dense3))
-
-        def forward(self, x):
-            x = self.fully_connected1(x)
-            x = self.fully_connected2(x)
-            logit_output = self.fully_connected3(x)
-
-            return logit_output
-
-    # Define the network
-    model = Model()
-
-    # Define a loss function and optimizer
-    loss_fn = nn.CrossEntropyLoss()
-    optimizer = optim.Adam(model.parameters(), lr=0.01)
-
-    # Get classifier
-    ptc = PyTorchClassifier(model=model, loss=loss_fn, optimizer=optimizer, input_shape=(4,), nb_classes=3,
-                            clip_values=(0, 1), channel_index=1)
-
-    return ptc
-=======
-    return x
->>>>>>> e7e2a348
+    return x