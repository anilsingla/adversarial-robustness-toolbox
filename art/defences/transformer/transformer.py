--- conflicted
+++ resolved
@@ -26,7 +26,7 @@
 import numpy as np
 
 if TYPE_CHECKING:
-    from art.classifiers.classifier import Classifier
+    from art.estimators.classification.classifier import Classifier
 
 
 class Transformer(abc.ABC):
@@ -41,10 +41,6 @@
         Create a transformation object.
 
         :param classifier: A trained classifier.
-<<<<<<< HEAD
-=======
-        :type classifier: :class:`art.estimators.classification.Classifier`
->>>>>>> 85479f7c
         """
         self.classifier = classifier
         self._is_fitted = False
@@ -63,10 +59,6 @@
         Get the internal classifier.
 
         :return: The internal classifier.
-<<<<<<< HEAD
-=======
-        :rtype: :class:`art.estimators.classification.Classifier`
->>>>>>> 85479f7c
         """
         return self.classifier
 
@@ -79,13 +71,7 @@
 
         :param x: Dataset for training the transformed classifier.
         :param transformed_classifier: A classifier to be transformed for increased robustness.
-<<<<<<< HEAD
         :return: The transformed classifier.
-=======
-        :type transformed_classifier: :class:`art.estimators.classification.Classifier`
-        :return: The transformed classifier.
-        :rtype: :class:`art.estimators.classification.Classifier`
->>>>>>> 85479f7c
         """
         raise NotImplementedError
 
